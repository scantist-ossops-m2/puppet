--- conflicted
+++ resolved
@@ -2,10 +2,7 @@
 
   confine :to, {:platform => /(?:centos|el-|fedora)/}, agents
   confine :except, :platform => /centos-4|el-4/ # PUP-5227
-<<<<<<< HEAD
-=======
   confine :except, :hypervisor => /ec2/
->>>>>>> 526838bf
 
   tag 'audit:medium',
       'audit:acceptance' # Could be done at the integration (or unit) layer though
