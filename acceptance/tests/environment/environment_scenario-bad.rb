test_name 'Test behavior of directory environments when environmentpath is set to a non-existent directory' do
  require 'puppet/acceptance/environment_utils'
  extend Puppet::Acceptance::EnvironmentUtils
  require 'puppet/acceptance/classifier_utils'
  extend Puppet::Acceptance::ClassifierUtils

  tag 'audit:high',
      'audit:unit', # The error responses for the agent should be covered by Ruby unit tests.
      # The server 404/400 response should be covered by server integration tests.
      'server'

  teardown do
    agents.each do |agent|
      on(agent, puppet('config print lastrunfile')) do |command_result|
        agent.rm_rf(command_result.stdout)
      end
    end
  end

  classify_nodes_as_agent_specified_if_classifer_present

  step 'setup environments'

  stub_forge_on(master)

  testdir                = create_tmpdir_for_user(master, 'confdir')
  puppet_conf_backup_dir = create_tmpdir_for_user(master, "puppet-conf-backup-dir")

  apply_manifest_on(master, environment_manifest(testdir), :catch_failures => true)

  step 'Test' do
    env_path    = '/doesnotexist'
    master_opts = {
        'main' => {
            'environmentpath' => "#{env_path}",
        }
    }
    env         = 'testing'

    results = use_an_environment(env, 'bad environmentpath', master_opts, testdir, puppet_conf_backup_dir, :directory_environments => true)

    expectations = {
        :puppet_config           => {
            :exit_code => 0,
            :matches   => [%r{basemodulepath = /etc/puppetlabs/code/modules:/opt/puppetlabs/puppet/modules},
                           %r{modulepath =},
                           %r{manifest =},
                           %r{config_version =}],
        },
        :puppet_module_install   => {
            :exit_code => 1,
            :matches   => [%r{Could not find a directory environment named '#{env}' anywhere in the path.*#{env_path}}],
        },
        :puppet_module_uninstall => {
            :exit_code => 1,
            :matches   => [%r{Could not find a directory environment named '#{env}' anywhere in the path.*#{env_path}}],
        },
        :puppet_apply            => {
            :exit_code => 1,
            :matches   => [%r{Could not find a directory environment named '#{env}' anywhere in the path.*#{env_path}}],
        },
        :puppet_agent            => {
            :exit_code => 0,
        },
    }

    agents.each do |host|
<<<<<<< HEAD
      if host['locale'] != 'ja'
        expectations[:puppet_agent][:matches] = [%r{Could not evaluate: Could not retrieve information from environment #{env}},
                                                 %r{Error: Failed to apply catalog: Failed to retrieve}]
=======
      unless host['locale'] == 'ja'
        expectations[:puppet_agent][:matches] = [%r{Environment '#{env}' not found on server, skipping initial pluginsync.},
                                                 %r{Local environment: '#{env}' doesn't match server specified environment 'production', restarting agent run with environment 'production'}]
>>>>>>> c59ea3cb
      end
    end

    assert_review(review_results(results, expectations))
  end
end<|MERGE_RESOLUTION|>--- conflicted
+++ resolved
@@ -65,15 +65,9 @@
     }
 
     agents.each do |host|
-<<<<<<< HEAD
-      if host['locale'] != 'ja'
-        expectations[:puppet_agent][:matches] = [%r{Could not evaluate: Could not retrieve information from environment #{env}},
-                                                 %r{Error: Failed to apply catalog: Failed to retrieve}]
-=======
       unless host['locale'] == 'ja'
         expectations[:puppet_agent][:matches] = [%r{Environment '#{env}' not found on server, skipping initial pluginsync.},
                                                  %r{Local environment: '#{env}' doesn't match server specified environment 'production', restarting agent run with environment 'production'}]
->>>>>>> c59ea3cb
       end
     end
 
