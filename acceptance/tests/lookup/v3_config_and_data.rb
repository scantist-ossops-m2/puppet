test_name 'C99629: hiera v5 can use v3 config and data' do
  require 'puppet/acceptance/environment_utils.rb'
  extend Puppet::Acceptance::EnvironmentUtils

tag 'audit:medium',
    'audit:acceptance',
    'audit:refactor',  # Master is not needed for this test. Refactor
                       # to use puppet apply with a local module tree.

  app_type        = File.basename(__FILE__, '.*')
  tmp_environment = mk_tmp_environment_with_teardown(master, app_type)
  fq_tmp_environmentpath  = "#{environmentpath}/#{tmp_environment}"

  hiera_conf_backup = master.tmpfile('C99629-hiera-yaml')

  step "create hiera v3 global config and data" do
<<<<<<< HEAD
    confdir = puppet_config(master, 'confdir', section: 'master')
=======
    confdir = master.puppet('master')['confdir']
>>>>>>> f55e9200

    step "backup global hiera.yaml" do
      on(master, "cp -a #{confdir}/hiera.yaml #{hiera_conf_backup}", :acceptable_exit_codes => [0,1])
    end

    teardown do
      step "restore global hiera.yaml" do
        on(master, "mv #{hiera_conf_backup} #{confdir}/hiera.yaml", :acceptable_exit_codes => [0,1])
      end
    end

    step "create global hiera.yaml and module data" do
      create_remote_file(master, "#{confdir}/hiera.yaml", <<-HIERA)
---
:backends:
  - "yaml"
  - "json"
  - "hocon"
:hierarchy:
  - "somesuch"
  - "common"
      HIERA

      on(master, "mkdir -p #{fq_tmp_environmentpath}/hieradata/")
      create_remote_file(master, "#{fq_tmp_environmentpath}/hieradata/somesuch.yaml", <<-YAML)
---
environment_key1: "env value1"
environment_key3: "env value3"
      YAML
      create_remote_file(master, "#{fq_tmp_environmentpath}/hieradata/somesuch.json", <<-JSON)
{
  "environment_key1" : "wrong value",
  "environment_key2" : "env value2"
}
      JSON
      step "C99628: add hocon backend and data" do
        create_remote_file(master, "#{fq_tmp_environmentpath}/hieradata/somesuch.conf", <<-HOCON)
environment_key4 = "hocon value",
        HOCON
      end

      create_sitepp(master, tmp_environment, <<-SITE)
notify { "${lookup('environment_key1')}": }
notify { "${lookup('environment_key2')}": }
notify { "${lookup('environment_key3')}": }
notify { "${lookup('environment_key4')}": }
      SITE

      on(master, "chmod -R 775 #{fq_tmp_environmentpath}")
      on(master, "chmod -R 775 #{confdir}")
    end
  end

  step 'assert lookups using lookup subcommand' do
    step 'assert lookup --explain using lookup subcommand' do
      on(master, puppet('lookup', "--environment #{tmp_environment}", 'environment_key1 --explain'), :accept_all_exit_codes => true) do |result|
        assert(result.exit_code == 0, "1: lookup subcommand didn't exit properly: (#{result.exit_code})")
        assert_match(/env value1/, result.stdout,
                     "1: lookup subcommand didn't find correct key")
        assert_match(/hiera configuration version 3/, result.stdout,
                     "hiera config version not reported properly")
        assert_match(/#{fq_tmp_environmentpath}\/hieradata\/somesuch\.yaml/, result.stdout,
                     "hiera hierarchy abs path not reported properly")
        assert_match(/path: "somesuch"/, result.stdout,
                     "hiera hierarchy path not reported properly")
      end
    end
    on(master, puppet('lookup', "--environment #{tmp_environment}", 'environment_key2'), :accept_all_exit_codes => true) do |result|
      assert(result.exit_code == 0, "2: lookup subcommand didn't exit properly: (#{result.exit_code})")
      assert_match(/env value2/, result.stdout,
                   "2: lookup subcommand didn't find correct key")
    end
    on(master, puppet('lookup', "--environment #{tmp_environment}", 'environment_key3'), :accept_all_exit_codes => true) do |result|
      assert(result.exit_code == 0, "3: lookup subcommand didn't exit properly: (#{result.exit_code})")
      assert_match(/env value3/, result.stdout,
                   "3: lookup subcommand didn't find correct key")
    end
    on(master, puppet('lookup', "--environment #{tmp_environment}", 'environment_key4'), :accept_all_exit_codes => true) do |result|
      assert(result.exit_code == 0, "4: lookup subcommand didn't exit properly: (#{result.exit_code})")
      assert_match(/hocon value/, result.stdout,
                   "4: lookup subcommand didn't find correct key")
    end
  end

  with_puppet_running_on(master,{}) do
    agents.each do |agent|
      step "agent lookup" do
        on(agent, puppet('agent', "-t --environment #{tmp_environment}"),
           :accept_all_exit_codes => true) do |result|
          assert(result.exit_code == 2, "agent lookup didn't exit properly: (#{result.exit_code})")
          assert_match(/env value1/, result.stdout,
                       "1: agent lookup didn't find correct key")
          assert_match(/env value2/, result.stdout,
                       "2: agent lookup didn't find correct key")
          assert_match(/env value3/, result.stdout,
                       "3: agent lookup didn't find correct key")
          assert_match(/hocon value/, result.stdout,
                       "4: agent lookup didn't find correct key")
        end
      end
    end
  end
end<|MERGE_RESOLUTION|>--- conflicted
+++ resolved
@@ -14,11 +14,7 @@
   hiera_conf_backup = master.tmpfile('C99629-hiera-yaml')
 
   step "create hiera v3 global config and data" do
-<<<<<<< HEAD
     confdir = puppet_config(master, 'confdir', section: 'master')
-=======
-    confdir = master.puppet('master')['confdir']
->>>>>>> f55e9200
 
     step "backup global hiera.yaml" do
       on(master, "cp -a #{confdir}/hiera.yaml #{hiera_conf_backup}", :acceptable_exit_codes => [0,1])
