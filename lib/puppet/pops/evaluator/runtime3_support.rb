--- conflicted
+++ resolved
@@ -229,18 +229,6 @@
     n
   end
 
-<<<<<<< HEAD
-  def call_function(name, args, o, scope)
-    Puppet::Util::Profiler.profile("Called #{name}", [:functions, name]) do
-      # Call via 4x API if the function exists there
-      loaders = scope.compiler.loaders
-      # find the loader that loaded the code, or use the private_environment_loader (sees env + all modules)
-      adapter = Puppet::Pops::Utils.find_adapter(o, Puppet::Pops::Adapters::LoaderAdapter)
-      loader = adapter.nil? ? loaders.private_environment_loader : adapter.loader
-      if loader && func = loader.load(:function, name)
-        return func.call(scope, *args)
-      end
-=======
   def call_function(name, args, o, scope, &block)
     # Call via 4x API if the function exists there
     loaders = scope.compiler.loaders
@@ -250,27 +238,16 @@
     if loader && func = loader.load(:function, name)
       return func.call(scope, *args, &block)
     end
->>>>>>> 147f621a
-
-      # Call via 3x API if function exists there
-      fail(Puppet::Pops::Issues::UNKNOWN_FUNCTION, o, {:name => name}) unless Puppet::Parser::Functions.function(name)
-
-<<<<<<< HEAD
-      # Arguments must be mapped since functions are unaware of the new and magical creatures in 4x.
-      # NOTE: Passing an empty string last converts nil/:undef to empty string
-      mapped_args = Puppet::Pops::Evaluator::Runtime3Converter.map_args(args, scope, '')
-      result = scope.send("function_#{name}", mapped_args)
-      # Prevent non r-value functions from leaking their result (they are not written to care about this)
-      Puppet::Parser::Functions.rvalue?(name) ? result : nil
-    end
-=======
+
+    # Call via 3x API if function exists there
+    fail(Puppet::Pops::Issues::UNKNOWN_FUNCTION, o, {:name => name}) unless Puppet::Parser::Functions.function(name)
+
     # Arguments must be mapped since functions are unaware of the new and magical creatures in 4x.
     # NOTE: Passing an empty string last converts nil/:undef to empty string
     mapped_args = Puppet::Pops::Evaluator::Runtime3Converter.map_args(args, scope, '')
     result = scope.send("function_#{name}", mapped_args, &block)
     # Prevent non r-value functions from leaking their result (they are not written to care about this)
     Puppet::Parser::Functions.rvalue?(name) ? result : nil
->>>>>>> 147f621a
   end
 
   # The o is used for source reference
