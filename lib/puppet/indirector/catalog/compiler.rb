--- conflicted
+++ resolved
@@ -23,23 +23,9 @@
       raise ArgumentError, _("Facts but no fact format provided for %{request}") % { request: request.key }
     end
 
-<<<<<<< HEAD
     Puppet::Util::Profiler.profile(_("Found facts"), [:compiler, :find_facts]) do
       facts = text_facts.is_a?(Puppet::Node::Facts) ? text_facts :
                                                       convert_wire_facts(text_facts, format)
-=======
-    Puppet::Util::Profiler.profile("Found facts", [:compiler, :find_facts]) do
-      # If the facts were encoded as yaml, then the param reconstitution system
-      # in Network::HTTP::Handler will automagically deserialize the value.
-      if text_facts.is_a?(Puppet::Node::Facts)
-        facts = text_facts
-      elsif format == 'pson'
-        # We unescape here because the corresponding code in Puppet::Configurer::FactHandler encodes with Puppet::Util.uri_query_encode
-        facts = Puppet::Node::Facts.convert_from('pson', CGI.unescape(text_facts))
-      else
-        raise ArgumentError, "Unsupported facts format"
-      end
->>>>>>> cab72736
 
       unless facts.name == request.key
         raise Puppet::Error, _("Catalog for %{request} was requested with fact definition for the wrong node (%{fact_name}).") % { request: request.key.inspect, fact_name: facts.name.inspect }
@@ -97,7 +83,7 @@
   # @api private
   def convert_wire_facts(facts, format)
     if format == 'pson'
-      # We unescape here because the corresponding code in Puppet::Configurer::FactHandler escapes
+      # We unescape here because the corresponding code in Puppet::Configurer::FactHandler encodes with Puppet::Util.uri_query_encode
       # PSON is deprecated, but continue to accept from older agents
       return Puppet::Node::Facts.convert_from('pson', CGI.unescape(facts))
     elsif format == 'application/json'
