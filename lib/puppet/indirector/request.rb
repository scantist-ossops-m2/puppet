--- conflicted
+++ resolved
@@ -140,68 +140,6 @@
     return(uri ? uri : "/#{indirection_name}/#{key}")
   end
 
-<<<<<<< HEAD
-=======
-  def do_request(srv_service=:puppet, default_server=nil, default_port=nil, &block)
-    # We were given a specific server to use, so just use that one.
-    # This happens if someone does something like specifying a file
-    # source using a puppet:// URI with a specific server.
-    return yield(self) if !self.server.nil?
-
-    if Puppet.settings[:use_srv_records]
-      # We may want to consider not creating a new resolver here
-      # every request eventually, to take advantage of the resolver's
-      # caching behavior.
-      resolver = Puppet::Network::Resolver.new
-      resolver.each_srv_record(Puppet.settings[:srv_domain], srv_service) do |srv_server, srv_port|
-        begin
-          self.server = srv_server
-          self.port   = srv_port
-          return yield(self)
-        rescue SystemCallError => e
-          Puppet.warning _("Error connecting to %{srv_server}:%{srv_port}: %{message}") % { srv_server: srv_server, srv_port: srv_port, message: e.message }
-        end
-      end
-    end
-
-    if default_server
-      self.server = default_server
-    else
-      self.server = Puppet.lookup(:server) do
-        primary_server = Puppet.settings[:server_list][0]
-        if primary_server
-          #TRANSLATORS 'server_list' is the name of a setting and should not be translated
-          debug_once _("Selected server from first entry of the `server_list` setting: %{server}") % {server: primary_server[0]}
-          primary_server[0]
-        else
-          #TRANSLATORS 'server' is the name of a setting and should not be translated
-          debug_once _("Selected server from the `server` setting: %{server}") % {server: Puppet.settings[:server]}
-          Puppet.settings[:server]
-        end
-      end
-    end
-
-    if default_port
-      self.port = default_port
-    else
-      self.port = Puppet.lookup(:serverport) do
-        primary_server = Puppet.settings[:server_list][0]
-        if primary_server
-          #TRANSLATORS 'server_list' is the name of a setting and should not be translated
-          debug_once _("Selected port from the first entry of the `server_list` setting: %{port}") % {port: primary_server[1]}
-          primary_server[1]
-        else
-          #TRANSLATORS 'serverport' is the name of a setting and should not be translated
-          debug_once _("Selected port from the `serverport` setting: %{port}") % {port: Puppet.settings[:serverport]}
-          Puppet.settings[:serverport]
-        end
-      end
-    end
-
-    return yield(self)
-  end
-
->>>>>>> b03c086b
   def remote?
     self.node or self.ip
   end
