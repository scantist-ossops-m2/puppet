module Puppet::Util::ADSI
  class << self
    def connectable?(uri)
      begin
        !! connect(uri)
      rescue
        false
      end
    end

    def connect(uri)
      begin
        WIN32OLE.connect(uri)
      rescue Exception => e
        raise Puppet::Error.new( "ADSI connection error: #{e}" )
      end
    end

    def create(name, resource_type)
      Puppet::Util::ADSI.connect(computer_uri).Create(resource_type, name)
    end

    def delete(name, resource_type)
      Puppet::Util::ADSI.connect(computer_uri).Delete(resource_type, name)
    end

    def computer_name
      unless @computer_name
        buf = " " * 128
        Win32API.new('kernel32', 'GetComputerName', ['P','P'], 'I').call(buf, buf.length.to_s)
        @computer_name = buf.unpack("A*")
      end
      @computer_name
    end

    def computer_uri
      "WinNT://#{computer_name}"
    end

    def wmi_resource_uri( host = '.' )
      "winmgmts:{impersonationLevel=impersonate}!//#{host}/root/cimv2"
    end

    def uri(resource_name, resource_type)
      "#{computer_uri}/#{resource_name},#{resource_type}"
    end

    def execquery(query)
      connect(wmi_resource_uri).execquery(query)
    end

    def sid_for_account(name)
      sid = nil
<<<<<<< HEAD
      execquery( "SELECT Sid from Win32_Account WHERE Name = '#{name}'
                  AND LocalAccount = true").each { |u|
                    sid ||= u.Sid
                  }
      sid
    end

=======

      execquery(
        "SELECT Sid from Win32_Account
         WHERE Name = '#{name}' AND LocalAccount = true"
      ).each {|u| sid ||= u.Sid}

      sid
    end
>>>>>>> 5fea1dc6
  end

  class User
    extend Enumerable

    attr_accessor :native_user
    attr_reader :name
    def initialize(name, native_user = nil)
      @name = name
      @native_user = native_user
    end

    def native_user
      @native_user ||= Puppet::Util::ADSI.connect(uri)
    end

    def self.uri(name)
      Puppet::Util::ADSI.uri(name, 'user')
    end

    def uri
      self.class.uri(name)
    end

    def self.logon(name, password)
      fLOGON32_LOGON_NETWORK = 3
      fLOGON32_PROVIDER_DEFAULT = 0

      logon_user = Win32API.new("advapi32", "LogonUser", ['P', 'P', 'P', 'L', 'L', 'P'], 'L')
      close_handle = Win32API.new("kernel32", "CloseHandle", ['P'], 'V')

      token = ' ' * 4
      if logon_user.call(name, "", password, fLOGON32_LOGON_NETWORK, fLOGON32_PROVIDER_DEFAULT, token) != 0
        close_handle.call(token.unpack('L')[0])
        true
      else
        false
      end
    end

    def [](attribute)
      native_user.Get(attribute)
    end

    def []=(attribute, value)
      native_user.Put(attribute, value)
    end

    def commit
      begin
        native_user.SetInfo unless native_user.nil?
      rescue Exception => e
        raise Puppet::Error.new( "User update failed: #{e}" )
      end
      self
    end

    def password_is?(password)
      self.class.logon(name, password)
    end

    def add_flag(flag_name, value)
      flag = native_user.Get(flag_name) rescue 0

      native_user.Put(flag_name, flag | value)

      commit
    end

    def password=(password)
      native_user.SetPassword(password)
      commit
      fADS_UF_DONT_EXPIRE_PASSWD = 0x10000
      add_flag("UserFlags", fADS_UF_DONT_EXPIRE_PASSWD)
    end

    def groups
      # WIN32OLE objects aren't enumerable, so no map
      groups = []
      native_user.Groups.each {|g| groups << g.Name}
      groups
    end

    def add_to_groups(*group_names)
      group_names.each do |group_name|
        Puppet::Util::ADSI::Group.new(group_name).add_member(@name)
      end
    end
    alias add_to_group add_to_groups

    def remove_from_groups(*group_names)
      group_names.each do |group_name|
        Puppet::Util::ADSI::Group.new(group_name).remove_member(@name)
      end
    end
    alias remove_from_group remove_from_groups

    def set_groups(desired_groups, minimum = true)
      return if desired_groups.nil? or desired_groups.empty?

      desired_groups = desired_groups.split(',').map(&:strip)

      current_groups = self.groups

      # First we add the user to all the groups it should be in but isn't
      groups_to_add = desired_groups - current_groups
      add_to_groups(*groups_to_add)

      # Then we remove the user from all groups it is in but shouldn't be, if
      # that's been requested
      groups_to_remove = current_groups - desired_groups
      remove_from_groups(*groups_to_remove) unless minimum
    end

    def self.create(name)
      new(name, Puppet::Util::ADSI.create(name, 'user'))
    end

    def self.exists?(name)
      Puppet::Util::ADSI::connectable?(User.uri(name))
    end

    def self.delete(name)
      Puppet::Util::ADSI.delete(name, 'user')
    end

    def self.each(&block)
      wql = Puppet::Util::ADSI.execquery("select * from win32_useraccount")

      users = []
      wql.each do |u|
        users << new(u.name, u)
      end

      users.each(&block)
    end
  end

  class Group
    extend Enumerable

    attr_accessor :native_group
    attr_reader :name
    def initialize(name, native_group = nil)
      @name = name
      @native_group = native_group
    end

    def uri
      self.class.uri(name)
    end

    def self.uri(name)
      Puppet::Util::ADSI.uri(name, 'group')
    end

    def native_group
      @native_group ||= Puppet::Util::ADSI.connect(uri)
    end

    def commit
      begin
        native_group.SetInfo unless native_group.nil?
      rescue Exception => e
        raise Puppet::Error.new( "Group update failed: #{e}" )
      end
      self
    end

    def add_members(*names)
      names.each do |name|
        native_group.Add(Puppet::Util::ADSI::User.uri(name))
      end
    end
    alias add_member add_members

    def remove_members(*names)
      names.each do |name|
        native_group.Remove(Puppet::Util::ADSI::User.uri(name))
      end
    end
    alias remove_member remove_members

    def members
      # WIN32OLE objects aren't enumerable, so no map
      members = []
      native_group.Members.each {|m| members << m.Name}
      members
    end

    def set_members(desired_members)
      return if desired_members.nil? or desired_members.empty?

      current_members = self.members

      # First we add all missing members
      members_to_add = desired_members - current_members
      add_members(*members_to_add)

      # Then we remove all extra members
      members_to_remove = current_members - desired_members
      remove_members(*members_to_remove)
    end

    def self.create(name)
      new(name, Puppet::Util::ADSI.create(name, 'group'))
    end

    def self.exists?(name)
      Puppet::Util::ADSI.connectable?(Group.uri(name))
    end

    def self.delete(name)
      Puppet::Util::ADSI.delete(name, 'group')
    end

    def self.each(&block)
      wql = Puppet::Util::ADSI.execquery( "select * from win32_group" )

      groups = []
      wql.each do |g|
        groups << new(g.name, g)
      end

      groups.each(&block)
    end
  end
end<|MERGE_RESOLUTION|>--- conflicted
+++ resolved
@@ -51,15 +51,6 @@
 
     def sid_for_account(name)
       sid = nil
-<<<<<<< HEAD
-      execquery( "SELECT Sid from Win32_Account WHERE Name = '#{name}'
-                  AND LocalAccount = true").each { |u|
-                    sid ||= u.Sid
-                  }
-      sid
-    end
-
-=======
 
       execquery(
         "SELECT Sid from Win32_Account
@@ -68,7 +59,6 @@
 
       sid
     end
->>>>>>> 5fea1dc6
   end
 
   class User
