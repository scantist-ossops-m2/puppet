--- conflicted
+++ resolved
@@ -30,12 +30,8 @@
       # specify our own format & where to output
       options = [ "--fmt", "puppet",
                   "--quiet",
-<<<<<<< HEAD
-                  "--exclude", "/modules/[^/]*/files/.*\.pp$",
-=======
                   "--exclude", "/modules/[^/]*/files/.*$",
                   "--exclude", "/modules/[^/]*/templates/.*$",
->>>>>>> 0875eecc
                   "--op", outputdir ]
 
       options << "--force-update" if Options::OptionList.options.any? { |o| o[0] == "--force-update" }
