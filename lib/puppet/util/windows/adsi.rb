module Puppet::Util::Windows::ADSI
  require 'ffi'

  class << self
    extend FFI::Library

    def connectable?(uri)
      begin
        !! connect(uri)
      rescue
        false
      end
    end

    def connect(uri)
      begin
        WIN32OLE.connect(uri)
      rescue WIN32OLERuntimeError => e
        raise Puppet::Error.new( _("ADSI connection error: %{e}") % { e: e }, e )
      end
    end

    def create(name, resource_type)
      Puppet::Util::Windows::ADSI.connect(computer_uri).Create(resource_type, name)
    end

    def delete(name, resource_type)
      Puppet::Util::Windows::ADSI.connect(computer_uri).Delete(resource_type, name)
    end

    # taken from winbase.h
    MAX_COMPUTERNAME_LENGTH = 31

    def computer_name
      unless @computer_name
        max_length = MAX_COMPUTERNAME_LENGTH + 1 # NULL terminated
        FFI::MemoryPointer.new(max_length * 2) do |buffer| # wide string
          FFI::MemoryPointer.new(:dword, 1) do |buffer_size|
            buffer_size.write_dword(max_length) # length in TCHARs

            if GetComputerNameW(buffer, buffer_size) == FFI::WIN32_FALSE
              raise Puppet::Util::Windows::Error.new(_("Failed to get computer name"))
            end
            @computer_name = buffer.read_wide_string(buffer_size.read_dword)
          end
        end
      end
      @computer_name
    end

    def computer_uri(host = '.')
      "WinNT://#{host}"
    end

    def wmi_resource_uri( host = '.' )
      "winmgmts:{impersonationLevel=impersonate}!//#{host}/root/cimv2"
    end

    # This method should *only* be used to generate WinNT://<SID> style monikers
    # used for IAdsGroup::Add / IAdsGroup::Remove.  These URIs are not usable
    # to resolve an account with WIN32OLE.connect
    # Valid input is a SID::Principal, S-X-X style SID string or any valid
    # account name with or without domain prefix
    # @api private
    def sid_uri_safe(sid)
      return sid_uri(sid) if sid.kind_of?(Puppet::Util::Windows::SID::Principal)

      begin
        sid = Puppet::Util::Windows::SID.name_to_principal(sid)
        sid_uri(sid)
      rescue Puppet::Util::Windows::Error, Puppet::Error
        nil
      end
    end

    # This method should *only* be used to generate WinNT://<SID> style monikers
    # used for IAdsGroup::Add / IAdsGroup::Remove.  These URIs are not useable
    # to resolve an account with WIN32OLE.connect
    def sid_uri(sid)
      raise Puppet::Error.new( _("Must use a valid SID::Principal") ) if !sid.kind_of?(Puppet::Util::Windows::SID::Principal)

      "WinNT://#{sid.sid}"
    end

    def uri(resource_name, resource_type, host = '.')
      "#{computer_uri(host)}/#{resource_name},#{resource_type}"
    end

    def wmi_connection
      connect(wmi_resource_uri)
    end

    def execquery(query)
      wmi_connection.execquery(query)
    end

    ffi_convention :stdcall

    # https://msdn.microsoft.com/en-us/library/windows/desktop/ms724295(v=vs.85).aspx
    # BOOL WINAPI GetComputerName(
    #   _Out_    LPTSTR lpBuffer,
    #   _Inout_  LPDWORD lpnSize
    # );
    ffi_lib :kernel32
    attach_function_private :GetComputerNameW,
      [:lpwstr, :lpdword], :win32_bool
  end

  # Common base class shared by the User and Group
  # classes below.
  class ADSIObject
    extend Enumerable

    # Define some useful class-level methods
    class << self
      # Is either 'user' or 'group'
      attr_reader :object_class

      def localized_domains
        @localized_domains ||= [
          # localized version of BUILTIN
          # for instance VORDEFINIERT on German Windows
          Puppet::Util::Windows::SID.sid_to_name('S-1-5-32').upcase,
          # localized version of NT AUTHORITY (can't use S-1-5)
          # for instance AUTORITE NT on French Windows
          Puppet::Util::Windows::SID.name_to_principal('SYSTEM').domain.upcase
        ]
      end
  
      def uri(name, host = '.')
        host = '.' if (localized_domains << Socket.gethostname.upcase).include?(host.upcase)
        Puppet::Util::Windows::ADSI.uri(name, @object_class, host)
      end
  
      def parse_name(name)
        if name =~ /\//
          raise Puppet::Error.new( _("Value must be in DOMAIN\\user style syntax") )
        end
  
        matches = name.scan(/((.*)\\)?(.*)/)
        domain = matches[0][1] || '.'
        account = matches[0][2]
  
        return account, domain
      end
  
      # returns Puppet::Util::Windows::SID::Principal[]
      # may contain objects that represent unresolvable SIDs
      def get_sids(adsi_child_collection)
        sids = []
        adsi_child_collection.each do |m|
          sids << Puppet::Util::Windows::SID.ads_to_principal(m)
        end
  
        sids
      end
  
      def name_sid_hash(names)
        return {} if names.nil? || names.empty?
  
        sids = names.map do |name|
          sid = Puppet::Util::Windows::SID.name_to_principal(name)
          raise Puppet::Error.new( _("Could not resolve name: %{name}") % { name: name } ) if !sid
          [sid.sid, sid]
        end
  
        Hash[ sids ]
      end


      def delete(name)
        Puppet::Util::Windows::ADSI.delete(name, @object_class)
      end

      def exists?(name_or_sid)
        well_known = false
        if (sid = Puppet::Util::Windows::SID.name_to_principal(name_or_sid))
          # Examples of SidType include SidTypeUser, SidTypeGroup
          return true if sid.account_type == "SidType#{@object_class.capitalize}".to_sym
  
          # 'well known group' is special as it can be a group like Everyone OR a user like SYSTEM
          # so try to resolve it
          # https://msdn.microsoft.com/en-us/library/cc234477.aspx
          well_known = sid.account_type == :SidTypeWellKnownGroup
          return false if sid.account_type != :SidTypeAlias && !well_known
          name_or_sid = "#{sid.domain}\\#{sid.account}"
        end

        object = Puppet::Util::Windows::ADSI.connect(uri(*parse_name(name_or_sid)))
        object.Class.downcase == @object_class
      rescue
        # special accounts like SYSTEM or special groups like Authenticated Users cannot
        # resolve via monikers like WinNT://./SYSTEM,user or WinNT://./Authenticated Users,group
        # -- they'll fail to connect. thus, given a validly resolved SID, this failure is
        # ambiguous as it may indicate either a group like Service or an account like SYSTEM
        well_known
      end

      def list_all
        raise NotImplementedError, _("Subclass must implement class-level method 'list_all'!")
      end

      def each(&block)
        objects = []
        list_all.each do |o|
          # Setting WIN32OLE.codepage in the microsoft_windows feature ensures
          # values are returned as UTF-8
          objects << new(o.name)
        end

        objects.each(&block)
      end
    end

    attr_reader :name
    def initialize(name, native_object = nil)
      @name = name
      @native_object = native_object
    end

    def object_class
      self.class.object_class
    end

    def uri
      self.class.uri(sid.account, sid.domain)
    end

    def native_object
      @native_object ||= Puppet::Util::Windows::ADSI.connect(self.class.uri(*self.class.parse_name(name)))
    end

    def sid
      @sid ||= Puppet::Util::Windows::SID.octet_string_to_principal(native_object.objectSID)
    end

    def [](attribute)
<<<<<<< HEAD
      # Setting WIN32OLE.codepage ensures values are returned as UTF-8
      native_user.Get(attribute)
=======
      # Setting WIN32OLE.codepage in the microsoft_windows feature ensures
      # values are returned as UTF-8
      native_object.Get(attribute)
>>>>>>> 2b6271ff
    end

    def []=(attribute, value)
      native_object.Put(attribute, value)
    end

    def commit
      begin
        native_object.SetInfo
      rescue WIN32OLERuntimeError => e
        # ERROR_BAD_USERNAME 2202L from winerror.h
        if e.message =~ /8007089A/m
          raise Puppet::Error.new(
            _("Puppet is not able to create/delete domain %{object_class}s with the %{object_class} resource.") % { object_class: object_class },
          )
        end

        raise Puppet::Error.new( _("%{object_class} update failed: %{error}") % { object_class: object_class.capitalize, error: e }, e )
      end
      self
    end
  end

  class User < ADSIObject
    extend FFI::Library

    require 'puppet/util/windows/sid'

    # https://msdn.microsoft.com/en-us/library/aa746340.aspx
    # IADsUser interface
    @object_class = 'user'

    class << self
      def list_all
        Puppet::Util::Windows::ADSI.execquery('select name from win32_useraccount where localaccount = "TRUE"')
      end

      def logon(name, password)
        Puppet::Util::Windows::User.password_is?(name, password)
      end

      def create(name)
        # Windows error 1379: The specified local group already exists.
        raise Puppet::Error.new(_("Cannot create user if group '%{name}' exists.") % { name: name }) if Puppet::Util::Windows::ADSI::Group.exists? name
        new(name, Puppet::Util::Windows::ADSI.create(name, @object_class))
      end
    end

    def password_is?(password)
      self.class.logon(name, password)
    end

    def add_flag(flag_name, value)
      flag = native_object.Get(flag_name) rescue 0

      native_object.Put(flag_name, flag | value)

      commit
    end

    def password=(password)
      if !password.nil?
        native_object.SetPassword(password)
        commit
      end

      fADS_UF_DONT_EXPIRE_PASSWD = 0x10000
      add_flag("UserFlags", fADS_UF_DONT_EXPIRE_PASSWD)
    end

    def groups
      # https://msdn.microsoft.com/en-us/library/aa746342.aspx
      # WIN32OLE objects aren't enumerable, so no map
      groups = []
<<<<<<< HEAD
      # Setting WIN32OLE.codepage ensures values are returned as UTF-8
      native_user.Groups.each {|g| groups << g.Name} rescue nil
=======
      # Setting WIN32OLE.codepage in the microsoft_windows feature ensures
      # values are returned as UTF-8
      native_object.Groups.each {|g| groups << g.Name} rescue nil
>>>>>>> 2b6271ff
      groups
    end

    def add_to_groups(*group_names)
      group_names.each do |group_name|
        Puppet::Util::Windows::ADSI::Group.new(group_name).add_member_sids(sid)
      end
    end
    alias add_to_group add_to_groups

    def remove_from_groups(*group_names)
      group_names.each do |group_name|
        Puppet::Util::Windows::ADSI::Group.new(group_name).remove_member_sids(sid)
      end
    end
    alias remove_from_group remove_from_groups


    def add_group_sids(*sids)
      group_names = sids.map { |s| s.domain_account }
      add_to_groups(*group_names)
    end

    def remove_group_sids(*sids)
      group_names = sids.map { |s| s.domain_account }
      remove_from_groups(*group_names)
    end

    def group_sids
      self.class.get_sids(native_object.Groups)
    end

    # TODO: This code's pretty similar to set_members in the Group class. Would be nice
    # to refactor them into the ADSIObject class at some point. This was not done originally
    # because these use different methods to do stuff that are also aliased to other methods,
    # so the shared code isn't exactly a 1:1 mapping.
    def set_groups(desired_groups, minimum = true)
      return if desired_groups.nil?

      desired_groups = desired_groups.split(',').map(&:strip)

      current_hash = Hash[ self.group_sids.map { |sid| [sid.sid, sid] } ]
      desired_hash = self.class.name_sid_hash(desired_groups)

      # First we add the user to all the groups it should be in but isn't
      if !desired_groups.empty?
        groups_to_add = (desired_hash.keys - current_hash.keys).map { |sid| desired_hash[sid] }
        add_group_sids(*groups_to_add)
      end

      # Then we remove the user from all groups it is in but shouldn't be, if
      # that's been requested
      if !minimum
        if desired_hash.empty?
          groups_to_remove = current_hash.values
        else
          groups_to_remove = (current_hash.keys - desired_hash.keys).map { |sid| current_hash[sid] }
        end

        remove_group_sids(*groups_to_remove)
      end
    end


    # UNLEN from lmcons.h - https://stackoverflow.com/a/2155176
    MAX_USERNAME_LENGTH = 256
    def self.current_user_name
      user_name = ''
      max_length = MAX_USERNAME_LENGTH + 1 # NULL terminated
      FFI::MemoryPointer.new(max_length * 2) do |buffer| # wide string
        FFI::MemoryPointer.new(:dword, 1) do |buffer_size|
          buffer_size.write_dword(max_length) # length in TCHARs

          if GetUserNameW(buffer, buffer_size) == FFI::WIN32_FALSE
            raise Puppet::Util::Windows::Error.new(_("Failed to get user name"))
          end
          # buffer_size includes trailing NULL
          user_name = buffer.read_wide_string(buffer_size.read_dword - 1)
        end
      end

      user_name
    end

    def self.current_user_sid
      Puppet::Util::Windows::SID.name_to_principal(current_user_name)
    end

<<<<<<< HEAD
    def self.exists?(name_or_sid)
      well_known = false
      if (sid = Puppet::Util::Windows::SID.name_to_principal(name_or_sid))
        return true if sid.account_type == :SidTypeUser

        # 'well known group' is special as it can be a group like Everyone OR a user like SYSTEM
        # so try to resolve it
        # https://msdn.microsoft.com/en-us/library/cc234477.aspx
        well_known = sid.account_type == :SidTypeWellKnownGroup
        return false if sid.account_type != :SidTypeAlias && !well_known
        name_or_sid = "#{sid.domain}\\#{sid.account}"
      end

      user = Puppet::Util::Windows::ADSI.connect(User.uri(*User.parse_name(name_or_sid)))
      # otherwise, verify that the account is actually a User account
      user.Class == 'User'
    rescue
      # special accounts like SYSTEM cannot resolve via moniker like WinNT://./SYSTEM,user
      # and thus fail to connect - so given a validly resolved SID, this failure is ambiguous as it
      # may indicate either a group like Service or an account like SYSTEM
      well_known
    end


    def self.delete(name)
      Puppet::Util::Windows::ADSI.delete(name, 'user')
    end

    def self.each(&block)
      wql = Puppet::Util::Windows::ADSI.execquery('select name from win32_useraccount where localaccount = "TRUE"')

      users = []
      wql.each do |u|
        # Setting WIN32OLE.codepage ensures values are returned as UTF-8
        users << new(u.name)
      end

      users.each(&block)
    end

=======
>>>>>>> 2b6271ff
    ffi_convention :stdcall

    # https://msdn.microsoft.com/en-us/library/windows/desktop/ms724432(v=vs.85).aspx
    # BOOL WINAPI GetUserName(
    #   _Out_    LPTSTR lpBuffer,
    #   _Inout_  LPDWORD lpnSize
    # );
    ffi_lib :advapi32
    attach_function_private :GetUserNameW,
      [:lpwstr, :lpdword], :win32_bool
  end

  class UserProfile
    def self.delete(sid)
      begin
        Puppet::Util::Windows::ADSI.wmi_connection.Delete("Win32_UserProfile.SID='#{sid}'")
      rescue WIN32OLERuntimeError => e
        # https://social.technet.microsoft.com/Forums/en/ITCG/thread/0f190051-ac96-4bf1-a47f-6b864bfacee5
        # Prior to Vista SP1, there's no built-in way to programmatically
        # delete user profiles (except for delprof.exe). So try to delete
        # but warn if we fail
        raise e unless e.message.include?('80041010')

        Puppet.warning _("Cannot delete user profile for '%{sid}' prior to Vista SP1") % { sid: sid }
      end
    end
  end

  class Group < ADSIObject

    # https://msdn.microsoft.com/en-us/library/aa706021.aspx
    # IADsGroup interface
    @object_class = 'group'

    class << self
      def list_all
        Puppet::Util::Windows::ADSI.execquery('select name from win32_group where localaccount = "TRUE"')
      end

      def create(name)
        # Windows error 2224: The account already exists.
        raise Puppet::Error.new( _("Cannot create group if user '%{name}' exists.") % { name: name } ) if Puppet::Util::Windows::ADSI::User.exists?(name)
        new(name, Puppet::Util::Windows::ADSI.create(name, @object_class))
      end
    end

    def add_member_sids(*sids)
      sids.each do |sid|
        native_object.Add(Puppet::Util::Windows::ADSI.sid_uri(sid))
      end
    end

    def remove_member_sids(*sids)
      sids.each do |sid|
        native_object.Remove(Puppet::Util::Windows::ADSI.sid_uri(sid))
      end
    end

    # returns Puppet::Util::Windows::SID::Principal[]
    # may contain objects that represent unresolvable SIDs
    # qualified account names are returned by calling #domain_account
    def members
      self.class.get_sids(native_object.Members)
    end
    alias member_sids members

    def set_members(desired_members, inclusive = true)
      return if desired_members.nil?

      current_hash = Hash[ self.member_sids.map { |sid| [sid.sid, sid] } ]
      desired_hash = self.class.name_sid_hash(desired_members)

      # First we add all missing members
      if !desired_hash.empty?
        members_to_add = (desired_hash.keys - current_hash.keys).map { |sid| desired_hash[sid] }
        add_member_sids(*members_to_add)
      end

      # Then we remove all extra members if inclusive
      if inclusive
        if desired_hash.empty?
          members_to_remove = current_hash.values
        else
          members_to_remove = (current_hash.keys - desired_hash.keys).map { |sid| current_hash[sid] }
        end

        remove_member_sids(*members_to_remove)
      end
    end
<<<<<<< HEAD

    def self.create(name)
      # Windows error 2224: The account already exists.
      raise Puppet::Error.new( _("Cannot create group if user '%{name}' exists.") % { name: name } ) if Puppet::Util::Windows::ADSI::User.exists? name
      new(name, Puppet::Util::Windows::ADSI.create(name, 'group'))
    end

    def self.exists?(name_or_sid)
      well_known = false
      if (sid = Puppet::Util::Windows::SID.name_to_principal(name_or_sid))
        return true if sid.account_type == :SidTypeGroup

        # 'well known group' is special as it can be a group like Everyone OR a user like SYSTEM
        # so try to resolve it
        # https://msdn.microsoft.com/en-us/library/cc234477.aspx
        well_known = sid.account_type == :SidTypeWellKnownGroup
        return false if sid.account_type != :SidTypeAlias && !well_known
        name_or_sid = "#{sid.domain}\\#{sid.account}"
      end

      user = Puppet::Util::Windows::ADSI.connect(Group.uri(*Group.parse_name(name_or_sid)))
      user.Class == 'Group'
    rescue
      # special groups like Authenticated Users cannot resolve via moniker like WinNT://./Authenticated Users,group
      # and thus fail to connect - so given a validly resolved SID, this failure is ambiguous as it
      # may indicate either a group like Service or an account like SYSTEM
      well_known
    end

    def self.delete(name)
      Puppet::Util::Windows::ADSI.delete(name, 'group')
    end

    def self.each(&block)
      wql = Puppet::Util::Windows::ADSI.execquery('select name from win32_group where localaccount = "TRUE"')

      groups = []
      wql.each do |g|
        # Setting WIN32OLE.codepage ensures values are returned as UTF-8
        groups << new(g.name)
      end

      groups.each(&block)
    end
=======
>>>>>>> 2b6271ff
  end
end<|MERGE_RESOLUTION|>--- conflicted
+++ resolved
@@ -126,24 +126,24 @@
           Puppet::Util::Windows::SID.name_to_principal('SYSTEM').domain.upcase
         ]
       end
-  
+
       def uri(name, host = '.')
         host = '.' if (localized_domains << Socket.gethostname.upcase).include?(host.upcase)
         Puppet::Util::Windows::ADSI.uri(name, @object_class, host)
       end
-  
+
       def parse_name(name)
         if name =~ /\//
           raise Puppet::Error.new( _("Value must be in DOMAIN\\user style syntax") )
         end
-  
+
         matches = name.scan(/((.*)\\)?(.*)/)
         domain = matches[0][1] || '.'
         account = matches[0][2]
-  
+
         return account, domain
       end
-  
+
       # returns Puppet::Util::Windows::SID::Principal[]
       # may contain objects that represent unresolvable SIDs
       def get_sids(adsi_child_collection)
@@ -151,19 +151,19 @@
         adsi_child_collection.each do |m|
           sids << Puppet::Util::Windows::SID.ads_to_principal(m)
         end
-  
+
         sids
       end
-  
+
       def name_sid_hash(names)
         return {} if names.nil? || names.empty?
-  
+
         sids = names.map do |name|
           sid = Puppet::Util::Windows::SID.name_to_principal(name)
           raise Puppet::Error.new( _("Could not resolve name: %{name}") % { name: name } ) if !sid
           [sid.sid, sid]
         end
-  
+
         Hash[ sids ]
       end
 
@@ -177,7 +177,7 @@
         if (sid = Puppet::Util::Windows::SID.name_to_principal(name_or_sid))
           # Examples of SidType include SidTypeUser, SidTypeGroup
           return true if sid.account_type == "SidType#{@object_class.capitalize}".to_sym
-  
+
           # 'well known group' is special as it can be a group like Everyone OR a user like SYSTEM
           # so try to resolve it
           # https://msdn.microsoft.com/en-us/library/cc234477.aspx
@@ -235,14 +235,8 @@
     end
 
     def [](attribute)
-<<<<<<< HEAD
       # Setting WIN32OLE.codepage ensures values are returned as UTF-8
-      native_user.Get(attribute)
-=======
-      # Setting WIN32OLE.codepage in the microsoft_windows feature ensures
-      # values are returned as UTF-8
       native_object.Get(attribute)
->>>>>>> 2b6271ff
     end
 
     def []=(attribute, value)
@@ -317,14 +311,8 @@
       # https://msdn.microsoft.com/en-us/library/aa746342.aspx
       # WIN32OLE objects aren't enumerable, so no map
       groups = []
-<<<<<<< HEAD
       # Setting WIN32OLE.codepage ensures values are returned as UTF-8
-      native_user.Groups.each {|g| groups << g.Name} rescue nil
-=======
-      # Setting WIN32OLE.codepage in the microsoft_windows feature ensures
-      # values are returned as UTF-8
       native_object.Groups.each {|g| groups << g.Name} rescue nil
->>>>>>> 2b6271ff
       groups
     end
 
@@ -413,49 +401,6 @@
       Puppet::Util::Windows::SID.name_to_principal(current_user_name)
     end
 
-<<<<<<< HEAD
-    def self.exists?(name_or_sid)
-      well_known = false
-      if (sid = Puppet::Util::Windows::SID.name_to_principal(name_or_sid))
-        return true if sid.account_type == :SidTypeUser
-
-        # 'well known group' is special as it can be a group like Everyone OR a user like SYSTEM
-        # so try to resolve it
-        # https://msdn.microsoft.com/en-us/library/cc234477.aspx
-        well_known = sid.account_type == :SidTypeWellKnownGroup
-        return false if sid.account_type != :SidTypeAlias && !well_known
-        name_or_sid = "#{sid.domain}\\#{sid.account}"
-      end
-
-      user = Puppet::Util::Windows::ADSI.connect(User.uri(*User.parse_name(name_or_sid)))
-      # otherwise, verify that the account is actually a User account
-      user.Class == 'User'
-    rescue
-      # special accounts like SYSTEM cannot resolve via moniker like WinNT://./SYSTEM,user
-      # and thus fail to connect - so given a validly resolved SID, this failure is ambiguous as it
-      # may indicate either a group like Service or an account like SYSTEM
-      well_known
-    end
-
-
-    def self.delete(name)
-      Puppet::Util::Windows::ADSI.delete(name, 'user')
-    end
-
-    def self.each(&block)
-      wql = Puppet::Util::Windows::ADSI.execquery('select name from win32_useraccount where localaccount = "TRUE"')
-
-      users = []
-      wql.each do |u|
-        # Setting WIN32OLE.codepage ensures values are returned as UTF-8
-        users << new(u.name)
-      end
-
-      users.each(&block)
-    end
-
-=======
->>>>>>> 2b6271ff
     ffi_convention :stdcall
 
     # https://msdn.microsoft.com/en-us/library/windows/desktop/ms724432(v=vs.85).aspx
@@ -545,52 +490,5 @@
         remove_member_sids(*members_to_remove)
       end
     end
-<<<<<<< HEAD
-
-    def self.create(name)
-      # Windows error 2224: The account already exists.
-      raise Puppet::Error.new( _("Cannot create group if user '%{name}' exists.") % { name: name } ) if Puppet::Util::Windows::ADSI::User.exists? name
-      new(name, Puppet::Util::Windows::ADSI.create(name, 'group'))
-    end
-
-    def self.exists?(name_or_sid)
-      well_known = false
-      if (sid = Puppet::Util::Windows::SID.name_to_principal(name_or_sid))
-        return true if sid.account_type == :SidTypeGroup
-
-        # 'well known group' is special as it can be a group like Everyone OR a user like SYSTEM
-        # so try to resolve it
-        # https://msdn.microsoft.com/en-us/library/cc234477.aspx
-        well_known = sid.account_type == :SidTypeWellKnownGroup
-        return false if sid.account_type != :SidTypeAlias && !well_known
-        name_or_sid = "#{sid.domain}\\#{sid.account}"
-      end
-
-      user = Puppet::Util::Windows::ADSI.connect(Group.uri(*Group.parse_name(name_or_sid)))
-      user.Class == 'Group'
-    rescue
-      # special groups like Authenticated Users cannot resolve via moniker like WinNT://./Authenticated Users,group
-      # and thus fail to connect - so given a validly resolved SID, this failure is ambiguous as it
-      # may indicate either a group like Service or an account like SYSTEM
-      well_known
-    end
-
-    def self.delete(name)
-      Puppet::Util::Windows::ADSI.delete(name, 'group')
-    end
-
-    def self.each(&block)
-      wql = Puppet::Util::Windows::ADSI.execquery('select name from win32_group where localaccount = "TRUE"')
-
-      groups = []
-      wql.each do |g|
-        # Setting WIN32OLE.codepage ensures values are returned as UTF-8
-        groups << new(g.name)
-      end
-
-      groups.each(&block)
-    end
-=======
->>>>>>> 2b6271ff
   end
 end