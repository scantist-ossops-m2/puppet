--- conflicted
+++ resolved
@@ -54,12 +54,8 @@
   def self.parse_line(line)
     hash = nil
 
-<<<<<<< HEAD
-    match = regex.match(line)
+    match = self::FIELDS_REGEX.match(line)
     if match
-=======
-    if match = self::FIELDS_REGEX.match(line)
->>>>>>> cdb93465
       hash = {}
 
       self::FIELDS.zip(match.captures) do |field,value|
