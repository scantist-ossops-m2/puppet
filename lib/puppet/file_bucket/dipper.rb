--- conflicted
+++ resolved
@@ -39,13 +39,8 @@
 
       # Make a HEAD request for the file so that we don't waste time
       # uploading it if it already exists in the bucket.
-<<<<<<< HEAD
-      unless Puppet::FileBucket::File.indirection.head("#{@rest_path}#{file_bucket_file.checksum_type}/#{file_bucket_file.checksum_data}")
+      unless Puppet::FileBucket::File.indirection.head("#{@rest_path}#{file_bucket_file.checksum_type}/#{file_bucket_file.checksum_data}#{files_original_path}")
         Puppet::FileBucket::File.indirection.save(file_bucket_file, dest_path)
-=======
-      unless Puppet::FileBucket::File.head("#{@rest_path}#{file_bucket_file.checksum_type}/#{file_bucket_file.checksum_data}#{files_original_path}")
-        file_bucket_file.save(dest_path)
->>>>>>> e8145f91
       end
 
       return file_bucket_file.checksum_data
