# A pool for persistent <tt>Net::HTTP</tt> connections. Connections are
# stored in the pool indexed by their {Puppet::Network::HTTP::Site Site}.
# Connections are borrowed from the pool, yielded to the caller, and
# released back into the pool. If a connection is expired, it will be
# closed either when a connection to that site is requested, or when
# the pool is closed. The pool can store multiple connections to the
# same site, and will be reused in MRU order.
#
# @api private
#
class Puppet::Network::HTTP::Pool < Puppet::Network::HTTP::BasePool
  FIFTEEN_SECONDS = 15

  attr_reader :factory

  def initialize(keepalive_timeout = FIFTEEN_SECONDS)
    @pool = {}
    @factory = Puppet::Network::HTTP::Factory.new
    @keepalive_timeout = keepalive_timeout
  end

  def with_connection(site, verifier, &block)
    reuse = true

    http = borrow(site, verifier)
    begin
      if http.use_ssl? && http.verify_mode != OpenSSL::SSL::VERIFY_PEER
        reuse = false
      end

      yield http
    rescue => detail
      reuse = false
      raise detail
    ensure
<<<<<<< HEAD
      if reuse
        release(site, verifier, http)
=======
      if reuse && http.started?
        release(site, http)
>>>>>>> be223e58
      else
        close_connection(site, http)
      end
    end
  end

  def close
    @pool.each_pair do |site, sessions|
      sessions.each do |session|
        close_connection(site, session.connection)
      end
    end
    @pool.clear
  end

  # @api private
  def pool
    @pool
  end

  # Safely close a persistent connection.
  # Don't try to close a connection that's already closed.
  #
  # @api private
  def close_connection(site, http)
    return false unless http.started?
    Puppet.debug("Closing connection for #{site}")
    http.finish
    true
  rescue => detail
    Puppet.log_exception(detail, _("Failed to close connection for %{site}: %{detail}") % { site: site, detail: detail })
    nil
  end

  # Borrow and take ownership of a persistent connection. If a new
  # connection is created, it will be started prior to being returned.
  #
  # @api private
  def borrow(site, verifier)
    @pool[site] = active_sessions(site)
    index = @pool[site].index { |session| verifier.reusable?(session.verifier) }
    session = index ? @pool[site].delete_at(index) : nil
    if session
      Puppet.debug("Using cached connection for #{site}")
      session.connection
    else
      http = @factory.create_connection(site)

      start(site, verifier, http)
      setsockopts(http.instance_variable_get(:@socket))
      http
    end
  end

  # Set useful socket option(s) which lack from default settings in Net:HTTP
  #
  # @api private
  def setsockopts(netio)
    return unless netio

    socket = netio.io
    socket.setsockopt(Socket::SOL_SOCKET, Socket::SO_KEEPALIVE, true)
  end

  # Release a connection back into the pool.
  #
  # @api private
  def release(site, verifier, http)
    expiration = Time.now + @keepalive_timeout
    session = Puppet::Network::HTTP::Session.new(http, verifier, expiration)
    Puppet.debug("Caching connection for #{site}")

    sessions = @pool[site]
    if sessions
      sessions.unshift(session)
    else
      @pool[site] = [session]
    end
  end

  # Returns an Array of sessions whose connections are not expired.
  #
  # @api private
  def active_sessions(site)
    now = Time.now

    sessions = @pool[site] || []
    sessions.select do |session|
      if session.expired?(now)
        close_connection(site, session.connection)
        false
      else
        true
      end
    end
  end
end<|MERGE_RESOLUTION|>--- conflicted
+++ resolved
@@ -33,13 +33,8 @@
       reuse = false
       raise detail
     ensure
-<<<<<<< HEAD
-      if reuse
+      if reuse && http.started?
         release(site, verifier, http)
-=======
-      if reuse && http.started?
-        release(site, http)
->>>>>>> be223e58
       else
         close_connection(site, http)
       end
