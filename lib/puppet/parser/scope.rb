--- conflicted
+++ resolved
@@ -258,12 +258,6 @@
 
   private :qualified_scope
 
-<<<<<<< HEAD
-  # Look up a variable.  The simplest value search we do.
-  # This method is effectively deprecated - use self[] instead.
-  def lookupvar(name, options = {})
-    self[name, options]
-=======
   # Look up a variable with traditional scoping and then with new scoping. If
   # the answers differ then print a deprecation warning.
   def lookupvar(name, options = {})
@@ -321,7 +315,6 @@
     else
       :undefined
     end
->>>>>>> 8908c098
   end
 
   # Return a hash containing our variables and their values, optionally (and
