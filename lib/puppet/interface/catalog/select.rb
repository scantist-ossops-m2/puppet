--- conflicted
+++ resolved
@@ -1,15 +1,12 @@
 # Select and show a list of resources of a given type.
-<<<<<<< HEAD
 Puppet::Interface.interface(:catalog) do
-  action :select do |*args|
-=======
-Puppet::Interface::Catalog.action :select do
-  invoke do |*args|
->>>>>>> e3d24865
-    host = args.shift
-    type = args.shift
-    catalog = Puppet::Resource::Catalog.indirection.find(host)
+  action :select do
+    invoke do |*args|
+      host = args.shift
+      type = args.shift
+      catalog = Puppet::Resource::Catalog.indirection.find(host)
 
-    catalog.resources.reject { |res| res.type != type }.each { |res| puts res }
+      catalog.resources.reject { |res| res.type != type }.each { |res| puts res }
+    end
   end
 end