Puppet::Face.define(:node, '0.0.1') do
  action(:clean) do

    summary _("Clean up signed certs, cached facts, node objects, and reports for a node stored by the puppetmaster")
    arguments _("<host1> [<host2> ...]")
    description <<-'EOT'
      Cleans up the following information a puppet master knows about a node:

      <Signed certificates> - ($vardir/ssl/ca/signed/node.domain.pem)

      <Cached facts> - ($vardir/yaml/facts/node.domain.yaml)

      <Cached node objects> - ($vardir/yaml/node/node.domain.yaml)

      <Reports> - ($vardir/reports/node.domain)

      NOTE: this action now cleans up certs via Puppet Server's CA API. A running server is required for certs to be cleaned.
    EOT

    when_invoked do |*args|
      nodes = args[0..-2]
      options = args.last
      raise _("At least one node should be passed") if nodes.empty? || nodes == options

      # This seems really bad; run_mode should be set as part of a class
      # definition, and should not be modifiable beyond that.  This is one of
      # the only places left in the code that tries to manipulate it. Other
      # parts of code that handle certificates behave differently if the
      # run_mode is server. Those other behaviors are needed for cleaning the
      # certificates correctly.
      Puppet.settings.preferred_run_mode = "server"

      Puppet::Node::Facts.indirection.terminus_class = :yaml
      Puppet::Node::Facts.indirection.cache_class = :yaml
      Puppet::Node.indirection.terminus_class = :yaml
      Puppet::Node.indirection.cache_class = :yaml

      nodes.each { |node| cleanup(node.downcase) }
    end
  end

  def cleanup(node)
    clean_cert(node)
    clean_cached_facts(node)
    clean_cached_node(node)
    clean_reports(node)
  end

  class LoggerIO
    def debug(message)
      Puppet.debug(message)
    end

<<<<<<< HEAD
    def warn(message)
      Puppet.warning(message)
=======
    # Notice: For Puppet 6.x, the function below does not matter as it
    # does not have any functionality.  But we decided to keep it here
    # for the ease of merge up to 7.x and having the same code base.
    def warn(message)
      Puppet.warning(message) unless message =~ /cadir is currently configured to be inside/
>>>>>>> 37f8d381
    end

    def err(message)
      Puppet.err(message) unless message =~ /^\s*Error:\s*/
    end

    def inform(message)
      Puppet.notice(message)
    end
  end

  # clean signed cert for +host+
  def clean_cert(node)
    if Puppet.features.puppetserver_ca?
      Puppetserver::Ca::Action::Clean.new(LoggerIO.new).run({ 'certnames' => [node] })
    else
      Puppet.info _("Not managing %{node} certs as this host is not a CA") % { node: node }
    end
  end

  # clean facts for +host+
  def clean_cached_facts(node)
    Puppet::Node::Facts.indirection.destroy(node)
    Puppet.info _("%{node}'s facts removed") % { node: node }
  end

  # clean cached node +host+
  def clean_cached_node(node)
    Puppet::Node.indirection.destroy(node)
    Puppet.info _("%{node}'s cached node removed") % { node: node }
  end

  # clean node reports for +host+
  def clean_reports(node)
    Puppet::Transaction::Report.indirection.destroy(node)
    Puppet.info _("%{node}'s reports removed") % { node: node }
  end

  def environment
    @environment ||= Puppet.lookup(:current_environment)
  end

  def type_is_ensurable(resource)
    if (type = Puppet::Type.type(resource.restype)) && type.validattr?(:ensure)
      return true
    else
      type = environment.known_resource_types.find_definition(resource.restype)
      return true if type && type.arguments.keys.include?('ensure')
    end
    return false
  end
end<|MERGE_RESOLUTION|>--- conflicted
+++ resolved
@@ -51,16 +51,8 @@
       Puppet.debug(message)
     end
 
-<<<<<<< HEAD
-    def warn(message)
-      Puppet.warning(message)
-=======
-    # Notice: For Puppet 6.x, the function below does not matter as it
-    # does not have any functionality.  But we decided to keep it here
-    # for the ease of merge up to 7.x and having the same code base.
     def warn(message)
       Puppet.warning(message) unless message =~ /cadir is currently configured to be inside/
->>>>>>> 37f8d381
     end
 
     def err(message)
