require 'puppet/face'
require 'puppet/module_tool'
require 'puppet/util/colors'

Puppet::Face.define(:module, '1.0.0') do
  extend Puppet::Util::Colors

<<<<<<< HEAD
  copyright "Puppet Labs", 2012
  license   _("Apache 2 license; see COPYING")
=======
  copyright "Puppet Inc.", 2012
  license   "Apache 2 license; see COPYING"
>>>>>>> f4eb361c

  summary _("Creates, installs and searches for modules on the Puppet Forge.")
  description <<-EOT
    This subcommand can find, install, and manage modules from the Puppet Forge,
    a repository of user-contributed Puppet code. It can also generate empty
    modules, and prepare locally developed modules for release on the Forge.
  EOT

  display_global_options "environment", "modulepath"
end<|MERGE_RESOLUTION|>--- conflicted
+++ resolved
@@ -5,13 +5,8 @@
 Puppet::Face.define(:module, '1.0.0') do
   extend Puppet::Util::Colors
 
-<<<<<<< HEAD
-  copyright "Puppet Labs", 2012
+  copyright "Puppet Inc.", 2012
   license   _("Apache 2 license; see COPYING")
-=======
-  copyright "Puppet Inc.", 2012
-  license   "Apache 2 license; see COPYING"
->>>>>>> f4eb361c
 
   summary _("Creates, installs and searches for modules on the Puppet Forge.")
   description <<-EOT
