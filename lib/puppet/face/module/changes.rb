--- conflicted
+++ resolved
@@ -20,14 +20,9 @@
     arguments "<path>"
 
     when_invoked do |path, options|
-<<<<<<< HEAD
-      Puppet::Module::Tool.set_option_defaults options
-      root_path = Puppet::Module::Tool.find_module_root(path)
-      Puppet::Module::Tool::Applications::Checksummer.run(root_path, options)
-=======
+      Puppet::ModuleTool.set_option_defaults options
       root_path = Puppet::ModuleTool.find_module_root(path)
       Puppet::ModuleTool::Applications::Checksummer.run(root_path, options)
->>>>>>> 680f9a5c
     end
 
     when_rendering :console do |return_value|
