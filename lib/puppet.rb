--- conflicted
+++ resolved
@@ -127,11 +127,7 @@
   # Now that settings are loaded we have the code loaded to be able to issue
   # deprecation warnings. Warn if we're on a deprecated ruby version.
   if Gem::Version.new(RUBY_VERSION.dup) < Gem::Version.new(Puppet::OLDEST_RECOMMENDED_RUBY_VERSION)
-<<<<<<< HEAD
-    Puppet.deprecation_warning(_("Support for ruby version %{version} is deprecated and will be removed in a future release. See https://puppet.com/docs/puppet/latest/system_requirements.html#prerequisites for a list of supported ruby versions.") % { version: RUBY_VERSION })
-=======
     Puppet.deprecation_warning(_("Support for ruby version %{version} is deprecated and will be removed in a future release. See https://puppet.com/docs/puppet/latest/system_requirements.html for a list of supported ruby versions.") % { version: RUBY_VERSION })
->>>>>>> 2800397c
   end
 
   # Initialize puppet's settings. This is intended only for use by external tools that are not
