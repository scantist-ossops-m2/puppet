.TH   "" "" ""
.SH NAME
 \- 

.\" Man page generated from reStructeredText.

.SH SYNOPSIS
Run a stand\-alone +puppet+ script.


.SH USAGE

.\" visit_block_quote

.TP
.B puppet [\-h|\-\-help] [\-V|\-\-version] [\-d|\-\-debug] [\-v|\-\-verbose]
[\-l|\-\-logdest <file>] <file>


.\" depart_block_quote

.SH DESCRIPTION
<<<<<<< HEAD
This is the standalone puppet execution script; use it to execute
individual scripts that you write. If you need to execute site\-wide
scripts, use +puppetd+ and +puppetmasterd+.


=======
This document is intended as a secondary reference only.  Please refer to the complete documentation on the
.B puppet
website:
.PP
\h"4"http://www.reductivelabs.com/trac/puppet/wiki/DocumentationStart
.PP
Every 
.B puppet
executable (with the exception of 
.B puppetdoc
) accepts all of the arguments below, but not all of the arguments make sense for every executable. Each argument has a section listed with it in parentheses; often, that section will map to an executable (e.g., 
.B puppetd
), in which case it probably only makes sense for that one executable. If 
.B puppet
is listed as the section, it is most likely an option that is valid for everyone.
.PP
This will not always be the case. I have tried to be as thorough as possible in the descriptions of the arguments, so it should be obvious whether an argument is appropriate or not.
.PP
These arguments can be supplied to the executables either as command-line arugments or in the configuration file for the appropriate executable. For instance, the command-line invocation below would set the configuration directory to /private/puppet:
.PP
\h"4"$ puppetd --confdir=/private/puppet
.PP
Note that boolean options are turned on and off with a slightly different syntax on the command line:
.PP
\h"4"$ puppetd --storeconfigs
.PP
\h"4"$ puppetd --no-storeconfigs
.PP
The invocations above will enable and disable, respectively, the storage of the client configuration.
.PP
As mentioned above, the configuration parameters can also be stored in a configuration file located in the configuration directory (/etc/puppet by default). The file is called puppet.conf.
.PP
The file, which follows INI-style formatting, should contain a bracketed heading named for each executable, followed by pairs of parameters with their values. Here is an example of a very simple puppet.conf file:
.PP
\h"4"[puppetd]
.br
\h"4"confdir = /private/puppet
.br
\h"4"storeconfigs = true
.br
.PP
Note that boolean parameters must be explicitly specified as true or false as seen above.
.PP
If you're starting out with a fresh configuration, you may wish to let the executable generate a template configuration file for you by invoking the executable in question with the --genconfig command. The executable will print a template configuration to standard output, which can be redirected to a file like so:
.PP
\h"4"$ puppetd --genconfig > /etc/puppet/puppet.conf
.PP
Note that this invocation will "clobber" (throw away) the contents of any pre-existing puppet.conf file, so make a backup of your present config if it contains valuable information.
.PP
Like the --genconfig argument, the executables also accept a --genmanifest argument, which will generate a manifest that can be used to manage all of 
.B Puppet's
directories and files and prints it to standard output. This can likewise be redirected to a file:
.PP
\h"4"$ puppetd --genmanifest > /etc/puppet/manifests/site.pp
.PP
.B Puppet
can also create user and group accounts for itself (one puppet group and one puppet user) if it is invoked as root with the --mkusers argument:
.PP
\h"4"$ puppetd --mkusers
.PP
.SH SIGNALS
The 
.B puppetd
and
.B puppetmasterd
executables catch some signals for special handling. Both daemons catch (SIGHUP), which forces the server to restart tself. Predictably, interrupt and terminate (SIGINT and SIGHUP) will shut down the server, whether it be an instance of 
.B puppetd
or
.B puppetmasterd.
.PP
Sending the SIGUSR1 signal to an instance of 
.B puppetd
will cause it to immediately begin a new configuration transaction with the server. This signal has no effect on 
.B puppetmasterd.
>>>>>>> 62d7616a
.SH OPTIONS
Note that any configuration parameter that\'s valid in the configuration
file is also a valid long argument. For example, \'ssldir\' is a valid
configuration parameter, so you can specify \'\-\-ssldir <directory>\' as an
argument.

See the configuration file documentation at
http://reductivelabs.com/projects/puppet/reference/configref.html for
the full list of acceptable parameters. A commented list of all
configuration options can also be generated by running puppet with
\'\-\-genconfig\'.

debug:       Enable full debugging.

help:        Print this help message


.TP
.B loadclasses: Load any stored classes. +puppetd+ caches configured
classes (usually at /etc/puppet/classes.txt), and setting
this option causes all of those classes to be set in your
+puppet+ manifest.


.TP
.B logdest:     Where to send messages. Choose between syslog, the console,
and a log file. Defaults to sending messages to the
console.

verbose:     Print extra information.


.SH EXAMPLE

.\" visit_block_quote
puppet \-l /tmp/script.log script.pp


.\" depart_block_quote

.SH AUTHOR
Luke Kanies


.SH COPYRIGHT
Copyright (c) 2005 Reductive Labs, LLC Licensed under the GNU Public
License


.\" Generated by docutils manpage writer on 2008-01-20 10:28.
.\" <|MERGE_RESOLUTION|>--- conflicted
+++ resolved
@@ -20,13 +20,7 @@
 .\" depart_block_quote
 
 .SH DESCRIPTION
-<<<<<<< HEAD
-This is the standalone puppet execution script; use it to execute
-individual scripts that you write. If you need to execute site\-wide
-scripts, use +puppetd+ and +puppetmasterd+.
 
-
-=======
 This document is intended as a secondary reference only.  Please refer to the complete documentation on the
 .B puppet
 website:
@@ -101,7 +95,7 @@
 .B puppetd
 will cause it to immediately begin a new configuration transaction with the server. This signal has no effect on 
 .B puppetmasterd.
->>>>>>> 62d7616a
+
 .SH OPTIONS
 Note that any configuration parameter that\'s valid in the configuration
 file is also a valid long argument. For example, \'ssldir\' is a valid
