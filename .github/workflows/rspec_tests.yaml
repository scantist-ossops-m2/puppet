---
name: RSpec tests

on:
  push:
    branches: [main]
  pull_request:
    branches: [main]

permissions:
  contents: read

jobs:
  rspec_tests:
    name: ${{ matrix.cfg.os }}(ruby ${{ matrix.cfg.ruby }})
    strategy:
      matrix:
        cfg:
<<<<<<< HEAD
          - {os: ubuntu-18.04, ruby: '2.5'}
          - {os: ubuntu-18.04, ruby: '2.6'}
          - {os: ubuntu-18.04, ruby: '2.7'}
          - {os: ubuntu-18.04, ruby: '3.0'}
          - {os: ubuntu-18.04, ruby: 'jruby-9.2.17.0'}
          - {os: windows-2019, ruby: '2.5'}
          - {os: windows-2019, ruby: '2.6'}
          - {os: windows-2019, ruby: '2.7'}
          - {os: windows-2019, ruby: '3.0'}
=======
          - {os: ubuntu-latest, ruby: 2.3}
          - {os: ubuntu-latest, ruby: 2.4}
          - {os: ubuntu-latest, ruby: 2.5}
          - {os: ubuntu-latest, ruby: 2.6}
          - {os: ubuntu-latest, ruby: 2.7}
          - {os: ubuntu-latest, ruby: jruby-9.2.9.0}
          - {os: windows-2019, ruby: 2.4}
          - {os: windows-2019, ruby: 2.5}
          - {os: windows-2019, ruby: 2.6}
>>>>>>> b7cb1195

    runs-on: ${{ matrix.cfg.os }}
    steps:
      - name: Checkout current PR
        uses: actions/checkout@v2

      - name: Install ruby version ${{ matrix.cfg.ruby }}
        uses: ruby/setup-ruby@v1
        with:
          ruby-version: ${{ matrix.cfg.ruby }}

      - name: Update rubygems and install gems
        run: |
          gem update --system --silent --no-document
          bundle config set without packaging documentation
          bundle install --jobs 4 --retry 3

      - name: Run tests on Windows
        if: runner.os == 'Windows'
        run: |
          # https://github.com/ruby/ruby/pull/2791/files#diff-ff5ff976e81bebd977f0834e60416abbR97-R100
          # Actions uses UTF8, causes test failures, similar to normal OS setup
          $PSDefaultParameterValues['*:Encoding'] = 'utf8'
          [Console]::OutputEncoding = [System.Text.Encoding]::GetEncoding("IBM437")
          [Console]::InputEncoding  = [System.Text.Encoding]::GetEncoding("IBM437")
          $Env:LOG_SPEC_ORDER = 'true'

          # debug information
          chcp
          Get-WinSystemLocale
          Get-ChildItem Env: | % { Write-Output "$($_.Key): $($_.Value)"  }
          # list current OpenSSL install
          gem list openssl
          ruby -ropenssl -e 'puts \"OpenSSL Version - #{OpenSSL::OPENSSL_VERSION}\"; puts \"OpenSSL Library Version - #{OpenSSL::OPENSSL_LIBRARY_VERSION}\"'
          Get-Content Gemfile.lock
          ruby -v
          gem --version
          bundle --version

          # Run tests
          bundle exec rake parallel:spec[2]

      - name: Run tests on Linux
        if: runner.os == 'Linux'
        run: |
          # debug information
          gem list openssl
          ruby -ropenssl -e 'puts "OpenSSL Version - #{OpenSSL::OPENSSL_VERSION}"; puts "OpenSSL Library Version - #{OpenSSL::OPENSSL_LIBRARY_VERSION}"'
          cat Gemfile.lock
          ruby -v
          gem --version
          bundle --version

          if [[ ${{ matrix.cfg.ruby }} =~ "jruby" ]]; then
            export _JAVA_OPTIONS='-Xmx1024m -Xms512m'

            # workaround for PUP-10683
            sudo apt remove rpm
          fi

          bundle exec rake parallel:spec[2]<|MERGE_RESOLUTION|>--- conflicted
+++ resolved
@@ -16,27 +16,15 @@
     strategy:
       matrix:
         cfg:
-<<<<<<< HEAD
-          - {os: ubuntu-18.04, ruby: '2.5'}
-          - {os: ubuntu-18.04, ruby: '2.6'}
-          - {os: ubuntu-18.04, ruby: '2.7'}
-          - {os: ubuntu-18.04, ruby: '3.0'}
-          - {os: ubuntu-18.04, ruby: 'jruby-9.2.17.0'}
+          - {os: ubuntu-latest, ruby: '2.5'}
+          - {os: ubuntu-latest, ruby: '2.6'}
+          - {os: ubuntu-latest, ruby: '2.7'}
+          - {os: ubuntu-latest, ruby: '3.0'}
+          - {os: ubuntu-latest, ruby: 'jruby-9.2.17.0'}
           - {os: windows-2019, ruby: '2.5'}
           - {os: windows-2019, ruby: '2.6'}
           - {os: windows-2019, ruby: '2.7'}
           - {os: windows-2019, ruby: '3.0'}
-=======
-          - {os: ubuntu-latest, ruby: 2.3}
-          - {os: ubuntu-latest, ruby: 2.4}
-          - {os: ubuntu-latest, ruby: 2.5}
-          - {os: ubuntu-latest, ruby: 2.6}
-          - {os: ubuntu-latest, ruby: 2.7}
-          - {os: ubuntu-latest, ruby: jruby-9.2.9.0}
-          - {os: windows-2019, ruby: 2.4}
-          - {os: windows-2019, ruby: 2.5}
-          - {os: windows-2019, ruby: 2.6}
->>>>>>> b7cb1195
 
     runs-on: ${{ matrix.cfg.os }}
     steps:
