require 'spec_helper'
require 'puppet_spec/compiler'

describe "Two step scoping for variables" do
  include PuppetSpec::Compiler
  def expect_the_message_to_be(message, node = Puppet::Node.new('the node'))
    catalog = compile_to_catalog(yield, node)
    expect(catalog.resource('Notify', 'something')[:message]).to eq(message)
  end

  before :each do
    Puppet.expects(:deprecation_warning).never
  end

<<<<<<< HEAD
  describe "using unsupported operators" do
    it "issues an error for +=" do
      expect do
        catalog = compile_to_catalog(<<-MANIFEST)
=======
  context 'using current parser' do
    describe "using plussignment to change in a new scope" do
      it "does not change a string in the parent scope" do
        # Expects to be able to concatenate string using +=
        expect_the_message_to_be('top_msg') do <<-MANIFEST
            $var = "top_msg"
            class override {
              $var += "override"
              include foo
            }
            class foo {
              notify { 'something': message => $var, }
            }

            include override
          MANIFEST
        end
      end
    end

    describe 'handles 3.x/4.x functions' do
      it 'can call a 3.x function via call_function' do
        expect_the_message_to_be('yes') do <<-MANIFEST
          $msg = inline_template('<%= scope().call_function("fqdn_rand", [30]).to_i <= 30 ? "yes" : "no" %>')
          notify { 'something': message => $msg }
          MANIFEST
        end
      end

      it 'can cannot call a 4.x function via call_function' do
        expect do 
          catalog = compile_to_catalog(<<-MANIFEST)
          $msg = inline_template('<%= scope().call_function("with", ["yes"]) { |x| x } %>')
          notify { 'something': message => $msg }
          MANIFEST
        end.to raise_error
      end
    end
  end

  context 'using future parser' do
    before(:each) do
      Puppet[:parser] = 'future'
    end

    describe "using unsupported operators" do
      it "issues an error for +=" do
        expect do
          catalog = compile_to_catalog(<<-MANIFEST)
>>>>>>> b2d58348
              $var = ["top_msg"]
              node default {
                $var += ["override"]
              }
        MANIFEST
      end.to raise_error(/The operator '\+=' is no longer supported/)
    end

    it "issues an error for -=" do
      expect do
        catalog = compile_to_catalog(<<-MANIFEST)
              $var = ["top_msg"]
              node default {
                $var -= ["top_msg"]
              }
        MANIFEST
      end.to raise_error(/The operator '-=' is no longer supported/)
    end
  end

    it "issues error about built-in variable when reassigning to name" do
        enc_node = Puppet::Node.new("the_node", { :parameters => {  } })

        expect {
          compile_to_catalog("$name = 'never in a 0xF4240 years'", enc_node)
        }.to raise_error(
          Puppet::Error,
          /Cannot reassign built in \(or already assigned\) variable '\$name' at line 1(\:7)? on node the_node/
        )
    end

    it "issues error about built-in variable when reassigning to title" do
        enc_node = Puppet::Node.new("the_node", { :parameters => {  } })

        expect {
          compile_to_catalog("$title = 'never in a 0xF4240 years'", enc_node)
        }.to raise_error(
          Puppet::Error,
          /Cannot reassign built in \(or already assigned\) variable '\$title' at line 1(\:8)? on node the_node/
        )
    end

    it "when using a template ignores the dynamic value of the var when using the @varname syntax" do
      expect_the_message_to_be('node_msg') do <<-MANIFEST
          node default {
            $var = "node_msg"
            include foo
          }
          class foo {
            $var = "foo_msg"
            include bar
          }
          class bar {
            notify { 'something': message => inline_template("<%= @var %>"), }
          }
      MANIFEST
    end
  end

  it "when using a template gets the var from an inherited class when using the @varname syntax" do
    expect_the_message_to_be('Barbamama') do <<-MANIFEST
          node default {
            $var = "node_msg"
            include bar_bamama
            include foo
          }
          class bar_bamama {
            $var = "Barbamama"
          }
          class foo {
            $var = "foo_msg"
            include bar
          }
          class bar inherits bar_bamama {
            notify { 'something': message => inline_template("<%= @var %>"), }
          }
      MANIFEST
    end
  end

  it "when using a template ignores the dynamic var when it is not present in an inherited class" do
    expect_the_message_to_be('node_msg') do <<-MANIFEST
          node default {
            $var = "node_msg"
            include bar_bamama
            include foo
          }
          class bar_bamama {
          }
          class foo {
            $var = "foo_msg"
            include bar
          }
          class bar inherits bar_bamama {
            notify { 'something': message => inline_template("<%= @var %>"), }
          }
      MANIFEST
    end

    describe 'handles 3.x/4.x functions' do
      it 'can call a 3.x function via call_function' do
        expect_the_message_to_be('yes') do <<-MANIFEST
          $msg = inline_template('<%= scope().call_function("fqdn_rand", [30]).to_i <= 30 ? "yes" : "no" %>')
          notify { 'something': message => $msg }
          MANIFEST
        end
      end

      it 'it can call a 4.x function via call_function' do
        expect_the_message_to_be('yes') do <<-MANIFEST
          $msg = inline_template('<%= scope().call_function("with", ["yes"]) { |x| x } %>')
          notify { 'something': message => $msg }
          MANIFEST
        end
      end
    end
  end

  describe "fully qualified variable names" do
    it "keeps nodescope separate from topscope" do
      expect_the_message_to_be('topscope') do <<-MANIFEST
            $c = "topscope"
            node default {
              $c = "nodescope"
              notify { 'something': message => $::c }
            }
        MANIFEST
      end
    end
  end

  describe "when colliding class and variable names" do
    it "finds a topscope variable with the same name as a class" do
      expect_the_message_to_be('topscope') do <<-MANIFEST
            $c = "topscope"
            class c { }
            node default {
              include c
              notify { 'something': message => $c }
            }
        MANIFEST
      end
    end

    it "finds a node scope variable with the same name as a class" do
      expect_the_message_to_be('nodescope') do <<-MANIFEST
            class c { }
            node default {
              $c = "nodescope"
              include c
              notify { 'something': message => $c }
            }
        MANIFEST
      end
    end

    it "finds a class variable when the class collides with a nodescope variable" do
      expect_the_message_to_be('class') do <<-MANIFEST
            class c { $b = "class" }
            node default {
              $c = "nodescope"
              include c
              notify { 'something': message => $c::b }
            }
        MANIFEST
      end
    end

    it "finds a class variable when the class collides with a topscope variable" do
      expect_the_message_to_be('class') do <<-MANIFEST
            $c = "topscope"
            class c { $b = "class" }
            node default {
              include c
              notify { 'something': message => $::c::b }
            }
        MANIFEST
      end
    end
  end

  describe "when using shadowing and inheritance" do
    it "finds values in its local scope" do
      expect_the_message_to_be('local_msg') do <<-MANIFEST
            node default {
              include baz
            }
            class foo {
            }
            class bar inherits foo {
              $var = "local_msg"
              notify { 'something': message => $var, }
            }
            class baz {
              include bar
            }
        MANIFEST
      end
    end

    it "finds values in its inherited scope" do
      expect_the_message_to_be('foo_msg') do <<-MANIFEST
            node default {
              include baz
            }
            class foo {
              $var = "foo_msg"
            }
            class bar inherits foo {
              notify { 'something': message => $var, }
            }
            class baz {
              include bar
            }
        MANIFEST
      end
    end

    it "prefers values in its local scope over values in the inherited scope" do
      expect_the_message_to_be('local_msg') do <<-MANIFEST
            include bar

            class foo {
              $var = "inherited"
            }

            class bar inherits foo {
              $var = "local_msg"
              notify { 'something': message => $var, }
            }
        MANIFEST
      end
    end

    it "finds a qualified variable by following parent scopes of the specified scope" do
      expect_the_message_to_be("from node") do <<-MANIFEST
            class c {
              notify { 'something': message => "$a::b" }
            }

            class a { }

            node default {
              $b = "from node"
              include a
              include c
            }
        MANIFEST
      end
    end

    it "finds values in its inherited scope when the inherited class is qualified to the top" do
      expect_the_message_to_be('foo_msg') do <<-MANIFEST
            node default {
              include baz
            }
            class foo {
              $var = "foo_msg"
            }
            class bar inherits ::foo {
              notify { 'something': message => $var, }
            }
            class baz {
              include bar
            }
        MANIFEST
      end
    end

    it "prefers values in its local scope over values in the inherited scope when the inherited class is fully qualified" do
      expect_the_message_to_be('local_msg') do <<-MANIFEST
            include bar

            class foo {
              $var = "inherited"
            }

            class bar inherits ::foo {
              $var = "local_msg"
              notify { 'something': message => $var, }
            }
        MANIFEST
      end
    end

    it "finds values in top scope when the inherited class is qualified to the top" do
      expect_the_message_to_be('top msg') do <<-MANIFEST
            $var = "top msg"
            class foo {
            }

            class bar inherits ::foo {
              notify { 'something': message => $var, }
            }

            include bar
        MANIFEST
      end
    end

    it "finds values in its inherited scope when the inherited class is a nested class that shadows another class at the top" do
      expect_the_message_to_be('inner baz') do <<-MANIFEST
            node default {
              include foo::bar
            }
            class baz {
              $var = "top baz"
            }
            class foo {
              class baz {
                $var = "inner baz"
              }

              class bar inherits foo::baz {
                notify { 'something': message => $var, }
              }
            }
        MANIFEST
      end
    end

    it "finds values in its inherited scope when the inherited class is qualified to a nested class and qualified to the top" do
      expect_the_message_to_be('top baz') do <<-MANIFEST
            node default {
              include foo::bar
            }
            class baz {
              $var = "top baz"
            }
            class foo {
              class baz {
                $var = "inner baz"
              }

              class bar inherits ::baz {
                notify { 'something': message => $var, }
              }
            }
        MANIFEST
      end
    end

    it "finds values in its inherited scope when the inherited class is qualified" do
      expect_the_message_to_be('foo_msg') do <<-MANIFEST
            node default {
              include bar
            }
            class foo {
              class baz {
                $var = "foo_msg"
              }
            }
            class bar inherits foo::baz {
              notify { 'something': message => $var, }
            }
        MANIFEST
      end
    end

    it "prefers values in its inherited scope over those in the node (with intermediate inclusion)" do
      expect_the_message_to_be('foo_msg') do <<-MANIFEST
            node default {
              $var = "node_msg"
              include baz
            }
            class foo {
              $var = "foo_msg"
            }
            class bar inherits foo {
              notify { 'something': message => $var, }
            }
            class baz {
              include bar
            }
        MANIFEST
      end
    end

    it "prefers values in its inherited scope over those in the node (without intermediate inclusion)" do
      expect_the_message_to_be('foo_msg') do <<-MANIFEST
            node default {
              $var = "node_msg"
              include bar
            }
            class foo {
              $var = "foo_msg"
            }
            class bar inherits foo {
              notify { 'something': message => $var, }
            }
        MANIFEST
      end
    end

    it "prefers values in its inherited scope over those from where it is included" do
      expect_the_message_to_be('foo_msg') do <<-MANIFEST
            node default {
              include baz
            }
            class foo {
              $var = "foo_msg"
            }
            class bar inherits foo {
              notify { 'something': message => $var, }
            }
            class baz {
              $var = "baz_msg"
              include bar
            }
        MANIFEST
      end
    end

    it "does not used variables from classes included in the inherited scope" do
      expect_the_message_to_be('node_msg') do <<-MANIFEST
            node default {
              $var = "node_msg"
              include bar
            }
            class quux {
              $var = "quux_msg"
            }
            class foo inherits quux {
            }
            class baz {
              include foo
            }
            class bar inherits baz {
              notify { 'something': message => $var, }
            }
        MANIFEST
      end
    end

    it "does not use a variable from a scope lexically enclosing it" do
      expect_the_message_to_be('node_msg') do <<-MANIFEST
            node default {
              $var = "node_msg"
              include other::bar
            }
            class other {
              $var = "other_msg"
              class bar {
                notify { 'something': message => $var, }
              }
            }
        MANIFEST
      end
    end

    it "finds values in its node scope" do
      expect_the_message_to_be('node_msg') do <<-MANIFEST
            node default {
              $var = "node_msg"
              include baz
            }
            class foo {
            }
            class bar inherits foo {
              notify { 'something': message => $var, }
            }
            class baz {
              include bar
            }
        MANIFEST
      end
    end

    it "finds values in its top scope" do
      expect_the_message_to_be('top_msg') do <<-MANIFEST
            $var = "top_msg"
            node default {
              include baz
            }
            class foo {
            }
            class bar inherits foo {
              notify { 'something': message => $var, }
            }
            class baz {
              include bar
            }
        MANIFEST
      end
    end

    it "prefers variables from the node over those in the top scope" do
      expect_the_message_to_be('node_msg') do <<-MANIFEST
            $var = "top_msg"
            node default {
              $var = "node_msg"
              include foo
            }
            class foo {
              notify { 'something': message => $var, }
            }
        MANIFEST
      end
    end

    it "finds top scope variables referenced inside a defined type" do
      expect_the_message_to_be('top_msg') do <<-MANIFEST
            $var = "top_msg"
            node default {
              foo { "testing": }
            }
            define foo() {
              notify { 'something': message => $var, }
            }
        MANIFEST
      end
    end

    it "finds node scope variables referenced inside a defined type" do
      expect_the_message_to_be('node_msg') do <<-MANIFEST
            $var = "top_msg"
            node default {
              $var = "node_msg"
              foo { "testing": }
            }
            define foo() {
              notify { 'something': message => $var, }
            }
        MANIFEST
      end
    end
  end

  describe "in situations that used to have dynamic lookup" do
    it "ignores the dynamic value of the var" do
      expect_the_message_to_be('node_msg') do <<-MANIFEST
            node default {
              $var = "node_msg"
              include foo
            }
            class baz {
              $var = "baz_msg"
              include bar
            }
            class foo inherits baz {
            }
            class bar {
              notify { 'something': message => $var, }
            }
        MANIFEST
      end
    end

    it "finds nil when the only set variable is in the dynamic scope" do
      expect_the_message_to_be(nil) do <<-MANIFEST
            node default {
              include baz
            }
            class foo {
            }
            class bar inherits foo {
              notify { 'something': message => $var, }
            }
            class baz {
              $var = "baz_msg"
              include bar
            }
        MANIFEST
      end
    end

    it "ignores the value in the dynamic scope for a defined type" do
      expect_the_message_to_be('node_msg') do <<-MANIFEST
            node default {
              $var = "node_msg"
              include foo
            }
            class foo {
              $var = "foo_msg"
              bar { "testing": }
            }
            define bar() {
              notify { 'something': message => $var, }
            }
        MANIFEST
      end
    end

    it "when using a template ignores the dynamic value of the var when using scope.lookupvar" do
      expect_the_message_to_be('node_msg') do <<-MANIFEST
            node default {
              $var = "node_msg"
              include foo
            }
            class foo {
              $var = "foo_msg"
              include bar
            }
            class bar {
              notify { 'something': message => inline_template("<%= scope.lookupvar('var') %>"), }
            }
        MANIFEST
      end
    end
  end

  describe "when using an enc" do
    it "places enc parameters in top scope" do
      enc_node = Puppet::Node.new("the node", { :parameters => { "var" => 'from_enc' } })

      expect_the_message_to_be('from_enc', enc_node) do <<-MANIFEST
            notify { 'something': message => $var, }
        MANIFEST
      end
    end

    it "does not allow the enc to specify an existing top scope var" do
      enc_node = Puppet::Node.new("the_node", { :parameters => { "var" => 'from_enc' } })
      expect {
        compile_to_catalog("$var = 'top scope'", enc_node)
      }.to raise_error(
        Puppet::Error,
        /Cannot reassign variable '\$var' at line 1(\:6)? on node the_node/
      )
    end

    it "evaluates enc classes in top scope when there is no node" do
      enc_node = Puppet::Node.new("the node", { :classes => ['foo'], :parameters => { "var" => 'from_enc' } })

      expect_the_message_to_be('from_enc', enc_node) do <<-MANIFEST
            class foo {
              notify { 'something': message => $var, }
            }
        MANIFEST
      end
    end

    it "overrides enc variables from a node scope var" do
      enc_node = Puppet::Node.new("the_node", { :classes => ['foo'], :parameters => { 'enc_var' => 'Set from ENC.' } })

      expect_the_message_to_be('ENC overridden in node', enc_node) do <<-MANIFEST
            node the_node {
              $enc_var = "ENC overridden in node"
            }

            class foo {
              notify { 'something': message => $enc_var, }
            }
        MANIFEST
      end
    end
  end
end<|MERGE_RESOLUTION|>--- conflicted
+++ resolved
@@ -12,62 +12,10 @@
     Puppet.expects(:deprecation_warning).never
   end
 
-<<<<<<< HEAD
   describe "using unsupported operators" do
     it "issues an error for +=" do
       expect do
         catalog = compile_to_catalog(<<-MANIFEST)
-=======
-  context 'using current parser' do
-    describe "using plussignment to change in a new scope" do
-      it "does not change a string in the parent scope" do
-        # Expects to be able to concatenate string using +=
-        expect_the_message_to_be('top_msg') do <<-MANIFEST
-            $var = "top_msg"
-            class override {
-              $var += "override"
-              include foo
-            }
-            class foo {
-              notify { 'something': message => $var, }
-            }
-
-            include override
-          MANIFEST
-        end
-      end
-    end
-
-    describe 'handles 3.x/4.x functions' do
-      it 'can call a 3.x function via call_function' do
-        expect_the_message_to_be('yes') do <<-MANIFEST
-          $msg = inline_template('<%= scope().call_function("fqdn_rand", [30]).to_i <= 30 ? "yes" : "no" %>')
-          notify { 'something': message => $msg }
-          MANIFEST
-        end
-      end
-
-      it 'can cannot call a 4.x function via call_function' do
-        expect do 
-          catalog = compile_to_catalog(<<-MANIFEST)
-          $msg = inline_template('<%= scope().call_function("with", ["yes"]) { |x| x } %>')
-          notify { 'something': message => $msg }
-          MANIFEST
-        end.to raise_error
-      end
-    end
-  end
-
-  context 'using future parser' do
-    before(:each) do
-      Puppet[:parser] = 'future'
-    end
-
-    describe "using unsupported operators" do
-      it "issues an error for +=" do
-        expect do
-          catalog = compile_to_catalog(<<-MANIFEST)
->>>>>>> b2d58348
               $var = ["top_msg"]
               node default {
                 $var += ["override"]
@@ -86,7 +34,6 @@
         MANIFEST
       end.to raise_error(/The operator '-=' is no longer supported/)
     end
-  end
 
     it "issues error about built-in variable when reassigning to name" do
         enc_node = Puppet::Node.new("the_node", { :parameters => {  } })
@@ -164,7 +111,8 @@
           class bar inherits bar_bamama {
             notify { 'something': message => inline_template("<%= @var %>"), }
           }
-      MANIFEST
+        MANIFEST
+      end
     end
 
     describe 'handles 3.x/4.x functions' do
