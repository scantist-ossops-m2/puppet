--- conflicted
+++ resolved
@@ -1,5 +1,3 @@
-<<<<<<< HEAD
-#! /usr/bin/env ruby
 require 'spec_helper'
 
 describe "Windows UTF8 environment variables", :if => Puppet::Util::Platform.windows? do
@@ -30,37 +28,4 @@
     envhash = Puppet::Util::Windows::Process.get_environment_strings
     expect(envhash[@varname]).to eq(@rune_utf8)
   end
-end
-=======
-require 'spec_helper'
-
-describe "Windows UTF8 environment variables", :if => Puppet.features.microsoft_windows? do
-  # The Puppet::Util::Windows::Process class is used to manipulate environment variables as it is known to handle UTF8 characters. Where as the implementation of ENV in ruby does not.
-  # before and end all are used to inject environment variables before the test helper 'before_each_test' function is called
-  # Do not use before and after hooks in these tests as it may have unintended consequences
-
-  before(:all) {
-    @varname = 'test_helper_spec-test_variable'
-    @rune_utf8 = "\u16A0\u16C7\u16BB\u16EB\u16D2\u16E6\u16A6\u16EB\u16A0\u16B1\u16A9\u16A0\u16A2\u16B1\u16EB\u16A0\u16C1\u16B1\u16AA\u16EB\u16B7\u16D6\u16BB\u16B9\u16E6\u16DA\u16B3\u16A2\u16D7"
-
-    Puppet::Util::Windows::Process.set_environment_variable(@varname, @rune_utf8)
-  }
-  after(:all) {
-    # Need to cleanup this environment variable otherwise it contaminates any subsequent tests
-    Puppet::Util::Windows::Process.set_environment_variable(@varname, nil)
-  }
-
-  it "#after_each_test should preserve UTF8 environment variables" do
-    envhash = Puppet::Util::Windows::Process.get_environment_strings
-    expect(envhash[@varname]).to eq(@rune_utf8)
-    # Change the value in the test to force test_helper to restore the environment
-    ENV[@varname] = 'bad foo'
-
-    # Prematurely trigger the after_each_test method
-    Puppet::Test::TestHelper.after_each_test
-
-    envhash = Puppet::Util::Windows::Process.get_environment_strings
-    expect(envhash[@varname]).to eq(@rune_utf8)
-  end
-end
->>>>>>> c4b0f889
+end