require 'spec_helper'
require 'webmock/rspec'
require 'puppet/test_ca'

require 'puppet/ssl/host'
require 'matchers/json'
require 'puppet_spec/ssl'
require 'puppet/rest/routes'

def base_json_comparison(result, json_hash)
  expect(result["fingerprint"]).to eq(json_hash["fingerprint"])
  expect(result["name"]).to        eq(json_hash["name"])
  expect(result["state"]).to       eq(json_hash["desired_state"])
end

describe Puppet::SSL::Host, if: !Puppet::Util::Platform.jruby? do
  include JSONMatchers
  include PuppetSpec::Files

  before do
    # Get a safe temporary file
    dir = tmpdir("ssl_host_testing")
    Puppet.settings[:confdir] = dir
    Puppet.settings[:vardir] = dir
    Puppet.settings.use :main, :ssl

    @host = Puppet::SSL::Host.new("myname")
  end

  after do
    # Cleaned out any cached localhost instance.
    Puppet::SSL::Host.reset
  end

  it "should use any provided name as its name" do
    expect(@host.name).to eq("myname")
  end

  it "should retrieve its public key from its private key" do
    realkey = double('realkey')
    key = double('key', :content => realkey)
    allow(Puppet::SSL::Key.indirection).to receive(:find).and_return(key)
    pubkey = double('public_key')
    expect(realkey).to receive(:public_key).and_return(pubkey)

    expect(@host.public_key).to equal(pubkey)
  end

  describe 'localhost' do
    before(:each) do
      allow_any_instance_of(Puppet::SSL::Host).to receive(:certificate).and_return(nil)
      allow_any_instance_of(Puppet::SSL::Host).to receive(:generate)
    end

    it "should have a method for producing an instance to manage the local host's keys" do
      expect(Puppet::SSL::Host).to respond_to(:localhost)
    end

    it "should allow to reset localhost" do
      previous_host = Puppet::SSL::Host.localhost
      Puppet::SSL::Host.reset
      expect(Puppet::SSL::Host.localhost).not_to eq(previous_host)
    end

    it "should generate the certificate for the localhost instance if no certificate is available" do
      host = double('host', :key => nil)
      expect(Puppet::SSL::Host).to receive(:new).and_return(host)

      expect(host).to receive(:certificate).and_return(nil)
      expect(host).to receive(:generate)

      expect(Puppet::SSL::Host.localhost).to equal(host)
    end

    it "should always read the key for the localhost instance in from disk" do
      host = double('host', :certificate => "eh")
      expect(host).to receive(:key)
      expect(Puppet::SSL::Host).to receive(:new).and_return(host)

      Puppet::SSL::Host.localhost
    end

    it "should cache the localhost instance" do
      host = double('host', :certificate => "eh", :key => 'foo')
      expect(Puppet::SSL::Host).to receive(:new).once.and_return(host)
      expect(Puppet::SSL::Host.localhost).to eq(Puppet::SSL::Host.localhost)
    end
  end

  context "with dns_alt_names" do
    before :each do
      @key = double('key content')
      key = double('key', :generate => true, :content => @key)
      allow(Puppet::SSL::Key).to receive(:new).and_return(key)
      allow(Puppet::SSL::Key.indirection).to receive(:save).with(key)

      @cr = double('certificate request', :render => "csr pem")
      allow(Puppet::SSL::CertificateRequest).to receive(:new).and_return(@cr)
      allow_any_instance_of(Puppet::SSL::Host).to receive(:submit_certificate_request)
    end

    describe "explicitly specified" do
      before :each do
        Puppet[:dns_alt_names] = 'one, two'
      end

      it "should not include subjectAltName if not the local node" do
        expect(@cr).to receive(:generate).with(@key, {})

        Puppet::SSL::Host.new('not-the-' + Puppet[:certname]).generate_certificate_request
      end

      it "should include subjectAltName if the local node" do
        expect(@cr).to receive(:generate).with(@key, { :dns_alt_names => 'one, two' })

        Puppet::SSL::Host.new(Puppet[:certname]).generate_certificate_request
      end
    end
  end

  it "should be able to verify its certificate matches its key" do
    expect(Puppet::SSL::Host.new("foo")).to respond_to(:validate_certificate_with_key)
  end

  it "should consider the certificate invalid if it cannot find a key" do
    host = Puppet::SSL::Host.new("foo")
    certificate = double('cert', :fingerprint => 'DEADBEEF')
    expect(host).to receive(:key).and_return(nil)
    expect { host.validate_certificate_with_key(certificate) }.to raise_error(Puppet::Error, "No private key with which to validate certificate with fingerprint: DEADBEEF")
  end

  it "should consider the certificate invalid if it cannot find a certificate" do
    host = Puppet::SSL::Host.new("foo")
    expect(host).not_to receive(:key)
    expect { host.validate_certificate_with_key(nil) }.to raise_error(Puppet::Error, "No certificate to validate.")
  end

  it "should consider the certificate invalid if the SSL certificate's key verification fails" do
    host = Puppet::SSL::Host.new("foo")
    key = double('key', :content => "private_key")
    sslcert = double('sslcert')
    certificate = double('cert', {:content => sslcert, :fingerprint => 'DEADBEEF'})
    allow(host).to receive(:key).and_return(key)
    expect(sslcert).to receive(:check_private_key).with("private_key").and_return(false)
    expect { host.validate_certificate_with_key(certificate) }.to raise_error(Puppet::Error, /DEADBEEF/)
  end

  it "should consider the certificate valid if the SSL certificate's key verification succeeds" do
    host = Puppet::SSL::Host.new("foo")
    key = double('key', :content => "private_key")
    sslcert = double('sslcert')
    certificate = double('cert', :content => sslcert)
    allow(host).to receive(:key).and_return(key)
    expect(sslcert).to receive(:check_private_key).with("private_key").and_return(true)
    expect{ host.validate_certificate_with_key(certificate) }.not_to raise_error
  end

  it "should output agent-specific commands when validation fails" do
    host = Puppet::SSL::Host.new("foo")
    key = double('key', :content => "private_key")
    sslcert = double('sslcert')
    certificate = double('cert', {:content => sslcert, :fingerprint => 'DEADBEEF'})
    allow(host).to receive(:key).and_return(key)
    expect(sslcert).to receive(:check_private_key).with("private_key").and_return(false)
    expect { host.validate_certificate_with_key(certificate) }.to raise_error(Puppet::Error, /puppet ssl clean \n/)
  end

  it "should output device-specific commands when validation fails" do
    Puppet[:certname] = "device.example.com"
    host = Puppet::SSL::Host.new("device.example.com", true)
    key = double('key', :content => "private_key")
    sslcert = double('sslcert')
    certificate = double('cert', {:content => sslcert, :fingerprint => 'DEADBEEF'})
    allow(host).to receive(:key).and_return(key)
    expect(sslcert).to receive(:check_private_key).with("private_key").and_return(false)
    expect { host.validate_certificate_with_key(certificate) }.to raise_error(Puppet::Error, /puppet ssl clean --target device.example.com/)
  end

  describe "when initializing" do
    it "should default its name to the :certname setting" do
      Puppet[:certname] = "myname"

      expect(Puppet::SSL::Host.new.name).to eq("myname")
    end

    it "should downcase a passed in name" do
      expect(Puppet::SSL::Host.new("Host.Domain.Com").name).to eq("host.domain.com")
    end
  end

  describe "when managing its private key" do
    before do
      @realkey = "mykey"
      @key = Puppet::SSL::Key.new("mykey")
      @key.content = @realkey
    end

    it "should return nil if the key is not set and cannot be found" do
      expect(Puppet::SSL::Key.indirection).to receive(:find).with("myname").and_return(nil)
      expect(@host.key).to be_nil
    end

    it "should find the key in the Key class and return the Puppet instance" do
      expect(Puppet::SSL::Key.indirection).to receive(:find).with("myname").and_return(@key)
      expect(@host.key).to equal(@key)
    end

    it "should be able to generate and save a new key" do
      expect(Puppet::SSL::Key).to receive(:new).with("myname").and_return(@key)

      expect(@key).to receive(:generate)
      expect(Puppet::SSL::Key.indirection).to receive(:save)

      expect(@host.generate_key).to be_truthy
      expect(@host.key).to equal(@key)
    end

    it "should not retain keys that could not be saved" do
      expect(Puppet::SSL::Key).to receive(:new).with("myname").and_return(@key)

      expect(@key).to receive(:generate)
      expect(Puppet::SSL::Key.indirection).to receive(:save).and_raise("eh")

      expect { @host.generate_key }.to raise_error(RuntimeError)
      expect(@host.key).to be_nil
    end

    it "should return any previously found key without requerying" do
      expect(Puppet::SSL::Key.indirection).to receive(:find).with("myname").and_return(@key).once
      expect(@host.key).to equal(@key)
      expect(@host.key).to equal(@key)
    end
  end

  describe "when managing its certificate request" do
    before(:all) do
      @pki = PuppetSpec::SSL.create_chained_pki
    end

    before(:each) do
      Puppet[:requestdir] = tmpdir('requests')
    end

    let(:key) { Puppet::SSL::Key.from_s(@pki[:leaf_key].to_s, @host.name) }

    it "should generate a new key when generating the cert request if no key exists" do
      expect(@host).to receive(:key).exactly(2).times.and_return(nil, key)
      expect(@host).to receive(:generate_key).and_return(key)

      allow(@host).to receive(:submit_certificate_request)

      @host.generate_certificate_request
      expect(Puppet::FileSystem.exist?(File.join(Puppet[:requestdir], "#{@host.name}.pem"))).to be true
    end

    it "should be able to generate and save a new request using the private key" do
      allow(@host).to receive(:key).and_return(key)
      allow(@host).to receive(:submit_certificate_request)

      expect(@host.generate_certificate_request).to be_truthy
      expect(Puppet::FileSystem.exist?(File.join(Puppet[:requestdir], "#{@host.name}.pem"))).to be true
    end

    it "should send a new request to the CA for signing" do
      @http = double("http")
      allow(@host).to receive(:http_client).and_return(@http)
      allow(@host).to receive(:ssl_store).and_return(double("ssl store"))
      allow(@host).to receive(:key).and_return(key)
      request = double("request")
      allow(request).to receive(:generate)
      expect(request).to receive(:render).and_return("my request").twice
      expect(Puppet::SSL::CertificateRequest).to receive(:new).and_return(request)

      expect(Puppet::Rest::Routes).to receive(:put_certificate_request)
        .with("my request", @host.name, anything)
        .and_return(nil)

      expect(@host.generate_certificate_request).to be true
    end

    it "should return any previously found request without requerying" do
      request = double("request")
      expect(@host).to receive(:load_certificate_request_from_file).and_return(request).once

      expect(@host.certificate_request).to equal(request)
      expect(@host.certificate_request).to equal(request)
    end

    it "should not keep its certificate request in memory if the request cannot be saved" do
      allow(@host).to receive(:key).and_return(key)
      allow(@host).to receive(:submit_certificate_request)
      expect(Puppet::Util).to receive(:replace_file).and_raise(RuntimeError)

      expect { @host.generate_certificate_request }.to raise_error(RuntimeError)

      expect(@host.instance_eval { @certificate_request }).to be_nil
    end
  end

  describe "when managing its certificate" do
    before(:all) do
      @pki = PuppetSpec::SSL.create_chained_pki
    end

    before(:each) do
      Puppet[:certdir] = tmpdir('certs')
<<<<<<< HEAD
      @host.stubs(:key).returns mock("key")
      @host.stubs(:validate_certificate_with_key)
      @host.stubs(:http_client).returns(@http)
      @host.stubs(:ssl_store).returns(mock("ssl store"))

      WebMock.disable_net_connect!
      Net::HTTP.any_instance.stubs(:start)
      Net::HTTP.any_instance.stubs(:finish)
=======
      allow(@host).to receive(:key).and_return(double("key"))
      allow(@host).to receive(:validate_certificate_with_key)
      allow(@host).to receive(:http_client).and_return(@http)
      allow(@host).to receive(:ssl_store).and_return(double("ssl store"))
>>>>>>> a779a890
    end

    let(:ca_cert_response) { @pki[:ca_bundle] }
    let(:crl_response) { @pki[:crl_chain] }
    let(:host_cert_response) { @pki[:unrevoked_leaf_node_cert] }

    it "should find the CA certificate and save it to disk" do
<<<<<<< HEAD
      stub_request(:get, %r{puppet-ca/v1/certificate/ca}).to_return(status: 200, body: ca_cert_response)
      stub_request(:get, %r{puppet-ca/v1/certificate_revocation_list/ca}).to_return(status: 200, body: crl_response)
      stub_request(:get, %r{puppet-ca/v1/certificate/#{@host.name}}).to_return(status: 404)

=======
      expect(Puppet::Rest::Routes).to receive(:get_certificate)
                          .with(Puppet::SSL::CA_NAME, anything)
                          .and_return(ca_cert_response)
      expect(Puppet::Rest::Routes).to receive(:get_certificate)
                          .with(@host.name, anything)
                          .and_raise(Puppet::Rest::ResponseError.new('no client cert',
                                                                     double('response', code: '404')))
>>>>>>> a779a890
      @host.certificate
      actual_ca_bundle = Puppet::FileSystem.read(Puppet[:localcacert])
      expect(actual_ca_bundle).to match(/BEGIN CERTIFICATE.*END CERTIFICATE.*BEGIN CERTIFICATE/m)
    end

<<<<<<< HEAD
    it "should raise if it cannot find a CA certificate" do
      stub_request(:get, %r{puppet-ca/v1/certificate/ca}).to_return(status: 404)

      @host.expects(:get_host_certificate).never
=======
    it "should return nil if it cannot find a CA certificate" do
      expect(@host).to receive(:ensure_ca_certificate).and_return(false)
      expect(@host).not_to receive(:get_host_certificate)
>>>>>>> a779a890

      expect {
        @host.certificate
      }.to raise_error(Puppet::Error, /CA certificate is missing from the server/)
    end

    it "should find the key if it does not have one" do
<<<<<<< HEAD
      stub_request(:get, %r{puppet-ca/v1/certificate/ca}).to_return(status: 200, body: ca_cert_response)
      stub_request(:get, %r{puppet-ca/v1/certificate_revocation_list/ca}).to_return(status: 200, body: crl_response)

      @host.expects(:get_host_certificate).returns(nil)
      @host.expects(:key).returns mock("key")
=======
      expect(@host).to receive(:ensure_ca_certificate).and_return(true)
      expect(@host).to receive(:get_host_certificate).and_return(nil)
      expect(@host).to receive(:key).and_return(double("key"))
>>>>>>> a779a890
      @host.certificate
    end

    it "should generate the key if one cannot be found" do
<<<<<<< HEAD
      stub_request(:get, %r{puppet-ca/v1/certificate/ca}).to_return(status: 200, body: ca_cert_response)
      stub_request(:get, %r{puppet-ca/v1/certificate_revocation_list/ca}).to_return(status: 200, body: crl_response)

      @host.expects(:get_host_certificate).returns(nil)
      @host.expects(:key).returns nil
      @host.expects(:generate_key)
=======
      expect(@host).to receive(:ensure_ca_certificate).and_return(true)
      expect(@host).to receive(:get_host_certificate).and_return(nil)
      expect(@host).to receive(:key).and_return(nil)
      expect(@host).to receive(:generate_key)
>>>>>>> a779a890
      @host.certificate
    end

    it "should find the host certificate, write it to file, and return the Puppet certificate instance" do
<<<<<<< HEAD
      stub_request(:get, %r{puppet-ca/v1/certificate/ca}).to_return(status: 200, body: ca_cert_response)
      stub_request(:get, %r{puppet-ca/v1/certificate_revocation_list/ca}).to_return(status: 200, body: crl_response)
      stub_request(:get, %r{puppet-ca/v1/certificate/#{@host.name}}).to_return(status: 200, body: host_cert_response.to_pem)

=======
      expect(Puppet::Rest::Routes).to receive(:get_certificate)
                          .with(Puppet::SSL::CA_NAME, anything)
                          .and_return(ca_cert_response)
      expect(Puppet::Rest::Routes).to receive(:get_certificate)
                          .with(@host.name, anything)
                          .and_return(host_cert_response)
>>>>>>> a779a890
      expected_cert = Puppet::SSL::Certificate.from_s(@pki[:unrevoked_leaf_node_cert])
      actual_cert = @host.certificate
      expect(actual_cert).to be_a(Puppet::SSL::Certificate)
      expect(actual_cert.to_s).to eq(expected_cert.to_s)
      host_cert_from_file = Puppet::FileSystem.read(File.join(Puppet[:certdir], "#{@host.name}.pem"))
      expect(host_cert_from_file).to eq(expected_cert.to_s)
    end

    it "should return any previously found certificate" do
<<<<<<< HEAD
      cert = mock 'cert'
      stub_request(:get, %r{puppet-ca/v1/certificate/ca}).to_return(status: 200, body: ca_cert_response)
      stub_request(:get, %r{puppet-ca/v1/certificate_revocation_list/ca}).to_return(status: 200, body: crl_response)
      @host.expects(:get_host_certificate).returns(cert).once
=======
      cert = double('cert')
      expect(@host).to receive(:ensure_ca_certificate).and_return(true).once
      expect(@host).to receive(:get_host_certificate).and_return(cert).once
>>>>>>> a779a890

      expect(@host.certificate).to equal(cert)
      expect(@host.certificate).to equal(cert)
    end

    context 'invalid certificates' do
      it "should raise if the CA certificate downloaded from CA is invalid" do
<<<<<<< HEAD
        stub_request(:get, %r{puppet-ca/v1/certificate/ca}).to_return(status: 200, body: 'garbage')

        expect { @host.certificate }.to raise_error(OpenSSL::X509::CertificateError, /Failed to parse CA certificates as PEM/)
      end

      it "should warn if the host certificate downloaded from CA is invalid" do
        stub_request(:get, %r{puppet-ca/v1/certificate/ca}).to_return(status: 200, body: ca_cert_response)
        stub_request(:get, %r{puppet-ca/v1/certificate_revocation_list/ca}).to_return(status: 200, body: crl_response)
        stub_request(:get, %r{puppet-ca/v1/certificate/#{@host.name}}).to_return(status: 200, body: 'garbage')

=======
        expect(Puppet::Rest::Routes).to receive(:get_certificate)
                            .with(Puppet::SSL::CA_NAME, anything)
                            .and_return('garbage')
        expect { @host.certificate }.to raise_error(Puppet::Error, /did not contain a valid CA certificate/)
      end

      it "should warn if the host certificate downloaded from CA is invalid" do
        expect(Puppet::Rest::Routes).to receive(:get_certificate)
                            .with(Puppet::SSL::CA_NAME, anything)
                            .and_return(ca_cert_response)
        expect(Puppet::Rest::Routes).to receive(:get_certificate)
                            .with(@host.name, anything)
                            .and_return('garbage')
>>>>>>> a779a890
        expect { @host.certificate }.to raise_error(Puppet::Error, /did not contain a valid certificate for #{@host.name}/)
      end

      it 'should warn if the CA certificate loaded from disk is invalid' do
        Puppet::FileSystem.open(Puppet[:localcacert], nil, "w:ASCII") do |f|
          f.puts 'garbage'
        end
        expect { @host.certificate }.to raise_error(OpenSSL::X509::CertificateError, /Failed to parse CA certificates as PEM/)
      end

      it 'should warn if the host certificate loaded from disk in invalid' do
<<<<<<< HEAD
        stub_request(:get, %r{puppet-ca/v1/certificate/ca}).to_return(status: 200, body: ca_cert_response)
        stub_request(:get, %r{puppet-ca/v1/certificate_revocation_list/ca}).to_return(status: 200, body: crl_response)

=======
        expect(Puppet::Rest::Routes).to receive(:get_certificate)
                            .with(Puppet::SSL::CA_NAME, anything)
                            .and_return(ca_cert_response)
>>>>>>> a779a890
        Puppet::FileSystem.open(File.join(Puppet[:certdir], "#{@host.name}.pem"), nil, "w:ASCII") do |f|
          f.puts 'garbage'
        end
        expect { @host.certificate }.to raise_error(Puppet::Error, /The certificate.*invalid/)
      end
    end
  end

  it "should have a method for generating all necessary files" do
    expect(Puppet::SSL::Host.new("me")).to respond_to(:generate)
  end

  describe "when generating files" do
    before do
      @host = Puppet::SSL::Host.new("me")
      allow(@host).to receive(:generate_key)
      allow(@host).to receive(:generate_certificate_request)
      allow(@host).to receive(:certificate_request)
      allow(@host).to receive(:certificate)
    end

    it "should generate a key if one is not present" do
      allow(@host).to receive(:key).and_return nil
      expect(@host).to receive(:generate_key)

      @host.generate
    end

    it "should generate a certificate request if one is not present" do
      expect(@host).to receive(:certificate_request).and_return nil
      expect(@host).to receive(:generate_certificate_request)

      @host.generate
    end
  end

  it "should have a method for creating an SSL store" do
    expect(Puppet::SSL::Host.new("me")).to respond_to(:ssl_store)
  end

  describe "when creating an SSL store" do
    before do
      Puppet[:localcacert] = "ssl_host_testing"
    end

    it "should accept a purpose" do
      store = double('store', :add_file => nil)
      expect(OpenSSL::X509::Store).to receive(:new).and_return(store)
      expect(store).to receive(:purpose=).with(OpenSSL::X509::PURPOSE_SSL_SERVER)
      host = Puppet::SSL::Host.new("me")
      host.crl_usage = false

      host.ssl_store(OpenSSL::X509::PURPOSE_SSL_SERVER)
    end

    context "and the CRL is not on disk" do
      before do
        @pki = PuppetSpec::SSL.create_chained_pki
        @revoked_cert = @pki[:revoked_root_node_cert]
        localcacert = Puppet.settings[:localcacert]
        Puppet::Util.replace_file(localcacert, 0644) {|f| f.write @pki[:ca_bundle] }
        @http = double('http')
        allow(@host).to receive(:http_client).and_return(@http)
      end

      after do
        Puppet::FileSystem.unlink(Puppet.settings[:localcacert])
        Puppet::FileSystem.unlink(Puppet.settings[:hostcrl])
      end

      it "retrieves it from the server" do
        expect(Puppet::Rest::Routes).to receive(:get_crls)
          .with(Puppet::SSL::CA_NAME, anything)
          .and_return(@pki[:crl_chain])

        @host.ssl_store
        expect(Puppet::FileSystem.read(Puppet.settings[:hostcrl], :encoding => Encoding::UTF_8)).to eq(@pki[:crl_chain])
      end
    end

    describe "and a CRL is available" do
      before do
        pki = PuppetSpec::SSL.create_chained_pki

        @revoked_cert_from_self_signed_root          = pki[:revoked_root_node_cert]
        @revoked_cert_from_ca_with_untrusted_chain   = pki[:revoked_leaf_node_cert]
        @unrevoked_cert_from_self_signed_root        = pki[:unrevoked_root_node_cert]
        @unrevoked_cert_from_revoked_ca              = pki[:unrevoked_int_node_cert]
        @unrevoked_cert_from_ca_with_untrusted_chain = pki[:unrevoked_leaf_node_cert]

        localcacert = Puppet.settings[:localcacert]
        hostcrl     = Puppet.settings[:hostcrl]

        Puppet::Util.replace_file(localcacert, 0644) {|f| f.write pki[:ca_bundle] }
        Puppet::Util.replace_file(hostcrl, 0644)     {|f| f.write pki[:crl_chain] }
      end

      after do
        Puppet::FileSystem.unlink(Puppet.settings[:localcacert])
        Puppet::FileSystem.unlink(Puppet.settings[:hostcrl])
      end

      [true, :chain].each do |crl_setting|
        describe "and 'certificate_revocation' is #{crl_setting}" do
          before do
            @host = Puppet::SSL::Host.new(crl_setting.to_s)
            @host.crl_usage = crl_setting
          end

          it "should verify unrevoked certs" do
            expect(
              @host.ssl_store.verify(@unrevoked_cert_from_self_signed_root)
            ).to be true
          end

          it "should not verify revoked certs" do
            [@revoked_cert_from_self_signed_root,
             @revoked_cert_from_ca_with_untrusted_chain,
             @unrevoked_cert_from_revoked_ca,
             @unrevoked_cert_from_ca_with_untrusted_chain].each do |cert|
              expect(@host.ssl_store.verify(cert)).to be false
            end
          end
        end
      end

      describe "and 'certificate_revocation' is leaf" do
        before do
          @host = Puppet::SSL::Host.new("leaf")
          @host.crl_usage = :leaf
        end

        it "should verify unrevoked certs regardless of signing CA's revocation status" do
          [@unrevoked_cert_from_self_signed_root,
           @unrevoked_cert_from_revoked_ca,
           @unrevoked_cert_from_ca_with_untrusted_chain].each do |cert|
            expect(@host.ssl_store.verify(cert)).to be true
          end
        end

        it "should not verify certs revoked by their signing CA" do
          [@revoked_cert_from_self_signed_root,
           @revoked_cert_from_ca_with_untrusted_chain].each do |cert|
            expect(@host.ssl_store.verify(cert)).to be false
          end
        end
      end

      describe "and 'certificate_revocation' is false" do
        before do
          @host = Puppet::SSL::Host.new("host")
          @host.crl_usage = false
        end

        it "should verify valid certs regardless of revocation status" do
          [@revoked_cert_from_self_signed_root,
           @revoked_cert_from_ca_with_untrusted_chain,
           @unrevoked_cert_from_self_signed_root,
           @unrevoked_cert_from_revoked_ca,
           @unrevoked_cert_from_ca_with_untrusted_chain].each do |cert|
            expect(@host.ssl_store.verify(cert)).to be true
          end
        end
      end
    end
  end

  describe "when waiting for a cert" do
    before do
      @host = Puppet::SSL::Host.new("me")
    end

    it "should generate its certificate request and attempt to read the certificate again if no certificate is found" do
      expect(@host).to receive(:certificate).twice.and_return(nil, "foo")
      expect(@host).to receive(:generate)
      @host.wait_for_cert(1)
    end

    it "should catch and log errors during CSR saving" do
      expect(@host).to receive(:certificate).twice.and_return(nil, "foo")
      times_generate_called = 0
      expect(@host).to receive(:generate) do
        times_generate_called += 1
        raise RuntimeError if times_generate_called == 1
        nil
      end
      allow(@host).to receive(:sleep)
      @host.wait_for_cert(1)
    end

    it "should sleep and retry after failures saving the CSR if waitforcert is enabled" do
      expect(@host).to receive(:certificate).twice.and_return(nil, "foo")
      times_generate_called = 0
      expect(@host).to receive(:generate) do
        times_generate_called += 1
        raise RuntimeError if times_generate_called == 1
        nil
      end
      expect(@host).to receive(:sleep).with(1)
      @host.wait_for_cert(1)
    end

    it "should exit after failures saving the CSR of waitforcert is disabled" do
      expect(@host).to receive(:certificate).and_return(nil)
      expect(@host).to receive(:generate).and_raise(RuntimeError)
      expect(@host).to receive(:puts)
      expect { @host.wait_for_cert(0) }.to exit_with 1
    end

    it "should exit if the wait time is 0 and it can neither find nor retrieve a certificate" do
      allow(@host).to receive(:certificate).and_return(nil)
      expect(@host).to receive(:generate)
      expect(@host).to receive(:puts)
      expect { @host.wait_for_cert(0) }.to exit_with 1
    end

    it "should sleep for the specified amount of time if no certificate is found after generating its certificate request" do
      expect(@host).to receive(:certificate).exactly(3).times().and_return(nil, nil, "foo")
      expect(@host).to receive(:generate)

      expect(@host).to receive(:sleep).with(1)

      @host.wait_for_cert(1)
    end

    it "should catch and log exceptions during certificate retrieval" do
      times_certificate_called = 0
      expect(@host).to receive(:certificate) do
        times_certificate_called += 1
        if times_certificate_called == 1
          return nil
        elsif times_certificate_called == 2
          raise RuntimeError
        end
        "foo"
      end.exactly(3).times()
      allow(@host).to receive(:generate)
      allow(@host).to receive(:sleep)

      expect(Puppet).to receive(:log_exception).at_least(:once)

      @host.wait_for_cert(1)
    end
  end
end<|MERGE_RESOLUTION|>--- conflicted
+++ resolved
@@ -304,21 +304,14 @@
 
     before(:each) do
       Puppet[:certdir] = tmpdir('certs')
-<<<<<<< HEAD
-      @host.stubs(:key).returns mock("key")
-      @host.stubs(:validate_certificate_with_key)
-      @host.stubs(:http_client).returns(@http)
-      @host.stubs(:ssl_store).returns(mock("ssl store"))
-
-      WebMock.disable_net_connect!
-      Net::HTTP.any_instance.stubs(:start)
-      Net::HTTP.any_instance.stubs(:finish)
-=======
       allow(@host).to receive(:key).and_return(double("key"))
       allow(@host).to receive(:validate_certificate_with_key)
       allow(@host).to receive(:http_client).and_return(@http)
       allow(@host).to receive(:ssl_store).and_return(double("ssl store"))
->>>>>>> a779a890
+
+      WebMock.disable_net_connect!
+      allow_any_instance_of(Net::HTTP).to receive(:start)
+      allow_any_instance_of(Net::HTTP).to receive(:finish)
     end
 
     let(:ca_cert_response) { @pki[:ca_bundle] }
@@ -326,35 +319,19 @@
     let(:host_cert_response) { @pki[:unrevoked_leaf_node_cert] }
 
     it "should find the CA certificate and save it to disk" do
-<<<<<<< HEAD
       stub_request(:get, %r{puppet-ca/v1/certificate/ca}).to_return(status: 200, body: ca_cert_response)
       stub_request(:get, %r{puppet-ca/v1/certificate_revocation_list/ca}).to_return(status: 200, body: crl_response)
       stub_request(:get, %r{puppet-ca/v1/certificate/#{@host.name}}).to_return(status: 404)
 
-=======
-      expect(Puppet::Rest::Routes).to receive(:get_certificate)
-                          .with(Puppet::SSL::CA_NAME, anything)
-                          .and_return(ca_cert_response)
-      expect(Puppet::Rest::Routes).to receive(:get_certificate)
-                          .with(@host.name, anything)
-                          .and_raise(Puppet::Rest::ResponseError.new('no client cert',
-                                                                     double('response', code: '404')))
->>>>>>> a779a890
       @host.certificate
       actual_ca_bundle = Puppet::FileSystem.read(Puppet[:localcacert])
       expect(actual_ca_bundle).to match(/BEGIN CERTIFICATE.*END CERTIFICATE.*BEGIN CERTIFICATE/m)
     end
 
-<<<<<<< HEAD
     it "should raise if it cannot find a CA certificate" do
       stub_request(:get, %r{puppet-ca/v1/certificate/ca}).to_return(status: 404)
 
-      @host.expects(:get_host_certificate).never
-=======
-    it "should return nil if it cannot find a CA certificate" do
-      expect(@host).to receive(:ensure_ca_certificate).and_return(false)
       expect(@host).not_to receive(:get_host_certificate)
->>>>>>> a779a890
 
       expect {
         @host.certificate
@@ -362,51 +339,29 @@
     end
 
     it "should find the key if it does not have one" do
-<<<<<<< HEAD
       stub_request(:get, %r{puppet-ca/v1/certificate/ca}).to_return(status: 200, body: ca_cert_response)
       stub_request(:get, %r{puppet-ca/v1/certificate_revocation_list/ca}).to_return(status: 200, body: crl_response)
 
-      @host.expects(:get_host_certificate).returns(nil)
-      @host.expects(:key).returns mock("key")
-=======
-      expect(@host).to receive(:ensure_ca_certificate).and_return(true)
       expect(@host).to receive(:get_host_certificate).and_return(nil)
       expect(@host).to receive(:key).and_return(double("key"))
->>>>>>> a779a890
       @host.certificate
     end
 
     it "should generate the key if one cannot be found" do
-<<<<<<< HEAD
       stub_request(:get, %r{puppet-ca/v1/certificate/ca}).to_return(status: 200, body: ca_cert_response)
       stub_request(:get, %r{puppet-ca/v1/certificate_revocation_list/ca}).to_return(status: 200, body: crl_response)
 
-      @host.expects(:get_host_certificate).returns(nil)
-      @host.expects(:key).returns nil
-      @host.expects(:generate_key)
-=======
-      expect(@host).to receive(:ensure_ca_certificate).and_return(true)
       expect(@host).to receive(:get_host_certificate).and_return(nil)
       expect(@host).to receive(:key).and_return(nil)
       expect(@host).to receive(:generate_key)
->>>>>>> a779a890
       @host.certificate
     end
 
     it "should find the host certificate, write it to file, and return the Puppet certificate instance" do
-<<<<<<< HEAD
       stub_request(:get, %r{puppet-ca/v1/certificate/ca}).to_return(status: 200, body: ca_cert_response)
       stub_request(:get, %r{puppet-ca/v1/certificate_revocation_list/ca}).to_return(status: 200, body: crl_response)
       stub_request(:get, %r{puppet-ca/v1/certificate/#{@host.name}}).to_return(status: 200, body: host_cert_response.to_pem)
 
-=======
-      expect(Puppet::Rest::Routes).to receive(:get_certificate)
-                          .with(Puppet::SSL::CA_NAME, anything)
-                          .and_return(ca_cert_response)
-      expect(Puppet::Rest::Routes).to receive(:get_certificate)
-                          .with(@host.name, anything)
-                          .and_return(host_cert_response)
->>>>>>> a779a890
       expected_cert = Puppet::SSL::Certificate.from_s(@pki[:unrevoked_leaf_node_cert])
       actual_cert = @host.certificate
       expect(actual_cert).to be_a(Puppet::SSL::Certificate)
@@ -416,16 +371,10 @@
     end
 
     it "should return any previously found certificate" do
-<<<<<<< HEAD
-      cert = mock 'cert'
+      cert = double('cert')
       stub_request(:get, %r{puppet-ca/v1/certificate/ca}).to_return(status: 200, body: ca_cert_response)
       stub_request(:get, %r{puppet-ca/v1/certificate_revocation_list/ca}).to_return(status: 200, body: crl_response)
-      @host.expects(:get_host_certificate).returns(cert).once
-=======
-      cert = double('cert')
-      expect(@host).to receive(:ensure_ca_certificate).and_return(true).once
       expect(@host).to receive(:get_host_certificate).and_return(cert).once
->>>>>>> a779a890
 
       expect(@host.certificate).to equal(cert)
       expect(@host.certificate).to equal(cert)
@@ -433,7 +382,6 @@
 
     context 'invalid certificates' do
       it "should raise if the CA certificate downloaded from CA is invalid" do
-<<<<<<< HEAD
         stub_request(:get, %r{puppet-ca/v1/certificate/ca}).to_return(status: 200, body: 'garbage')
 
         expect { @host.certificate }.to raise_error(OpenSSL::X509::CertificateError, /Failed to parse CA certificates as PEM/)
@@ -444,21 +392,6 @@
         stub_request(:get, %r{puppet-ca/v1/certificate_revocation_list/ca}).to_return(status: 200, body: crl_response)
         stub_request(:get, %r{puppet-ca/v1/certificate/#{@host.name}}).to_return(status: 200, body: 'garbage')
 
-=======
-        expect(Puppet::Rest::Routes).to receive(:get_certificate)
-                            .with(Puppet::SSL::CA_NAME, anything)
-                            .and_return('garbage')
-        expect { @host.certificate }.to raise_error(Puppet::Error, /did not contain a valid CA certificate/)
-      end
-
-      it "should warn if the host certificate downloaded from CA is invalid" do
-        expect(Puppet::Rest::Routes).to receive(:get_certificate)
-                            .with(Puppet::SSL::CA_NAME, anything)
-                            .and_return(ca_cert_response)
-        expect(Puppet::Rest::Routes).to receive(:get_certificate)
-                            .with(@host.name, anything)
-                            .and_return('garbage')
->>>>>>> a779a890
         expect { @host.certificate }.to raise_error(Puppet::Error, /did not contain a valid certificate for #{@host.name}/)
       end
 
@@ -470,15 +403,9 @@
       end
 
       it 'should warn if the host certificate loaded from disk in invalid' do
-<<<<<<< HEAD
         stub_request(:get, %r{puppet-ca/v1/certificate/ca}).to_return(status: 200, body: ca_cert_response)
         stub_request(:get, %r{puppet-ca/v1/certificate_revocation_list/ca}).to_return(status: 200, body: crl_response)
 
-=======
-        expect(Puppet::Rest::Routes).to receive(:get_certificate)
-                            .with(Puppet::SSL::CA_NAME, anything)
-                            .and_return(ca_cert_response)
->>>>>>> a779a890
         Puppet::FileSystem.open(File.join(Puppet[:certdir], "#{@host.name}.pem"), nil, "w:ASCII") do |f|
           f.puts 'garbage'
         end
