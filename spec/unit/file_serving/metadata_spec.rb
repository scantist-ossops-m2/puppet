--- conflicted
+++ resolved
@@ -496,13 +496,8 @@
         expect(Puppet::FileSystem).to receive(:readlink).with(path).and_return("/some/other/path")
         allow(@file).to receive("#{digest_algorithm}_file".intern).and_return(checksum) # Remove these when :managed links are no longer checksumed.
 
-<<<<<<< HEAD
         if Puppet::Util::Platform.windows?
-          win_stat = stub('win_stat', :owner => 'snarf', :group => 'thundercats',
-=======
-        if Puppet.features.microsoft_windows?
           win_stat = double('win_stat', :owner => 'snarf', :group => 'thundercats',
->>>>>>> c4b0f889
             :ftype => 'link', :mode => 0755)
           allow(Puppet::FileServing::Metadata::WindowsStat).to receive(:new).and_return(win_stat)
         end
@@ -533,13 +528,8 @@
         expect(Puppet::FileSystem).to receive(:stat).with(path).and_return(stat)
         expect(Puppet::FileSystem).not_to receive(:readlink)
 
-<<<<<<< HEAD
         if Puppet::Util::Platform.windows?
-          win_stat = stub('win_stat', :owner => 'snarf', :group => 'thundercats',
-=======
-        if Puppet.features.microsoft_windows?
           win_stat = double('win_stat', :owner => 'snarf', :group => 'thundercats',
->>>>>>> c4b0f889
             :ftype => 'file', :mode => 0755)
           allow(Puppet::FileServing::Metadata::WindowsStat).to receive(:new).and_return(win_stat)
         end
