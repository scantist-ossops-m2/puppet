--- conflicted
+++ resolved
@@ -237,8 +237,6 @@
     rejected: parameter 's1' expects a String value, got Integer")
     end
 
-<<<<<<< HEAD
-=======
     context 'an argument_mismatch handler' do
       let(:func) { create_function_with_mismatch_handler.new(:closure_scope, :loader) }
 
@@ -284,7 +282,6 @@
       end
     end
 
->>>>>>> 1d67ff44
     context 'when requesting a type' do
       it 'responds with a Callable for a single signature' do
         tf = Puppet::Pops::Types::TypeFactory
