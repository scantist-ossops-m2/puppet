--- conflicted
+++ resolved
@@ -96,12 +96,7 @@
     end
   end
 
-<<<<<<< HEAD
   describe "#withenv on Windows", :if => Puppet::Util::Platform.windows? do
-
-=======
-  describe "#withenv on Windows", :if => Puppet.features.microsoft_windows? do
->>>>>>> c4b0f889
     let(:process) { Puppet::Util::Windows::Process }
 
     it "should ignore case" do
@@ -150,48 +145,8 @@
     # document buggy Ruby behavior here for https://bugs.ruby-lang.org/issues/8822
     # Ruby retrieves / stores ENV names in the current codepage
     # when these tests no longer pass, Ruby has fixed its bugs and workarounds can be removed
-<<<<<<< HEAD
 
     # In 2.3, the behavior is mostly correct when external codepage is 65001 / UTF-8
-=======
-    # interestingly we would expect some of these tests to fail when codepage is 65001
-    # but instead the env values are in Encoding::ASCII_8BIT!
-    it "works around Ruby bug 8822 (which fails to preserve UTF-8 properly when accessing ENV) (Ruby <= 2.1) ",
-      :if => ((RUBY_VERSION =~ /^(1\.|2\.0\.|2\.1\.)/) && Puppet.features.microsoft_windows?) do
-
-      withenv_utf8 do |utf_8_key, utf_8_value, codepage_key|
-        # both a string in UTF-8 and current codepage are deemed valid keys to the hash
-        # which is because Ruby compares the BINARY versions of the string, but ignores encoding
-        expect(ENV.key?(codepage_key)).to eq(true)
-        expect(ENV.key?(utf_8_key)).to eq(true)
-
-        # Ruby's ENV.keys has slightly different behavior than ENV.key?(key)
-        # the keys collection in 2.1 has a string with the correct bytes
-        # (codepage_key / utf_8_key have same bytes for the sake of searching)
-        found = ENV.keys.find { |k| k.bytes == codepage_key.bytes }
-        # but the string is actually a binary string
-        expect(found.encoding).to eq(Encoding::BINARY)
-        # meaning we can't use include? to find it in either UTF-8 or codepage encoding
-        expect(ENV.keys.include?(codepage_key)).to eq(false)
-        expect(ENV.keys.include?(utf_8_key)).to eq(false)
-
-        # and can only search with a BINARY encoded string
-        expect(ENV.keys.include?(utf_8_key.dup.force_encoding(Encoding::BINARY))).to eq(true)
-
-        # similarly the value stored at the real key is in current codepage
-        # but won't match real UTF-8 value
-        env_value = ENV[utf_8_key]
-        expect(env_value).to_not eq(utf_8_value)
-        expect(env_value.encoding).to_not eq(Encoding::UTF_8)
-
-        # but it can be forced back to UTF-8 to make it match.. ugh
-        converted_value = ENV[utf_8_key].dup.force_encoding(Encoding::UTF_8)
-        expect(converted_value).to eq(utf_8_value)
-      end
-    end
-
-    # but in 2.3, the behavior is mostly correct when external codepage is 65001 / UTF-8
->>>>>>> c4b0f889
     it "works around Ruby bug 8822 (which fails to preserve UTF-8 properly when accessing ENV) (Ruby >= 2.3.x) ",
       :if => Puppet::Util::Platform.windows? do
 
@@ -360,13 +315,8 @@
 
     describe "when using platform :posix" do
       before :each do
-<<<<<<< HEAD
-        Puppet.features.stubs(:posix).returns true
-        Puppet::Util::Platform.stubs(:windows?).returns false
-=======
         allow(Puppet.features).to receive(:posix).and_return(true)
-        allow(Puppet.features).to receive(:microsoft_windows?).and_return(false)
->>>>>>> c4b0f889
+        allow(Puppet::Util::Platform).to receive(:windows?).and_return(false)
       end
 
       %w[/ /foo /foo/../bar].each do |path|
@@ -378,13 +328,8 @@
 
     describe "when using platform :windows" do
       before :each do
-<<<<<<< HEAD
-        Puppet.features.stubs(:posix).returns false
-        Puppet::Util::Platform.stubs(:windows?).returns true
-=======
         allow(Puppet.features).to receive(:posix).and_return(false)
-        allow(Puppet.features).to receive(:microsoft_windows?).and_return(true)
->>>>>>> c4b0f889
+        allow(Puppet::Util::Platform).to receive(:windows?).and_return(true)
       end
 
       it "should normalize backslashes" do
@@ -517,13 +462,8 @@
 
     describe "when using platform :posix" do
       before :each do
-<<<<<<< HEAD
-        Puppet.features.stubs(:posix).returns true
-        Puppet::Util::Platform.stubs(:windows?).returns false
-=======
         allow(Puppet.features).to receive(:posix).and_return(true)
-        allow(Puppet.features).to receive(:microsoft_windows?).and_return(false)
->>>>>>> c4b0f889
+        allow(Puppet::Util::Platform).to receive(:windows?).and_return(false)
       end
 
       %w[/ /foo /foo/../bar].each do |path|
@@ -561,13 +501,8 @@
 
     describe "when using platform :windows" do
       before :each do
-<<<<<<< HEAD
-        Puppet.features.stubs(:posix).returns false
-        Puppet::Util::Platform.stubs(:windows?).returns true
-=======
         allow(Puppet.features).to receive(:posix).and_return(false)
-        allow(Puppet.features).to receive(:microsoft_windows?).and_return(true)
->>>>>>> c4b0f889
+        allow(Puppet::Util::Platform).to receive(:windows?).and_return(true)
       end
 
       it "should url encode \\ as %5C, but not replace : as %3F" do
@@ -763,13 +698,8 @@
 
     describe "on POSIX systems" do
       before :each do
-<<<<<<< HEAD
-        Puppet.features.stubs(:posix?).returns true
-        Puppet::Util::Platform.stubs(:windows?).returns false
-=======
         allow(Puppet.features).to receive(:posix?).and_return(true)
-        allow(Puppet.features).to receive(:microsoft_windows?).and_return(false)
->>>>>>> c4b0f889
+        allow(Puppet::Util::Platform).to receive(:windows?).and_return(false)
       end
 
       it "should walk the search PATH returning the first executable" do
@@ -784,13 +714,8 @@
       let(:path) { File.expand_path(File.join(base, 'foo.CMD')) }
 
       before :each do
-<<<<<<< HEAD
-        Puppet.features.stubs(:posix?).returns false
-        Puppet::Util::Platform.stubs(:windows?).returns true
-=======
         allow(Puppet.features).to receive(:posix?).and_return(false)
-        allow(Puppet.features).to receive(:microsoft_windows?).and_return(true)
->>>>>>> c4b0f889
+        allow(Puppet::Util::Platform).to receive(:windows?).and_return(true)
       end
 
       describe "when a file extension is specified" do
