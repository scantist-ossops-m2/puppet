--- conflicted
+++ resolved
@@ -1,14 +1,10 @@
 require 'spec_helper'
 
-<<<<<<< HEAD
-describe 'Puppet::Type::Service::Provider::Src', unless: Puppet::Util::Platform.jruby? do
+describe 'Puppet::Type::Service::Provider::Src',
+         unless: Puppet::Util::Platform.jruby? do
   let(:provider_class) { Puppet::Type.type(:service).provider(:src) }
 
   if Puppet::Util::Platform.windows?
-=======
-describe Puppet::Type.type(:service).provider(:src) do
-  if Puppet.features.microsoft_windows?
->>>>>>> 19727ed3
     # Get a pid for $CHILD_STATUS to latch on to
     command = "cmd.exe /c \"exit 0\""
     Puppet::Util::Execution.execute(command, {:failonfail => false})
@@ -19,7 +15,7 @@
     @resource.stubs(:[]).returns(nil)
     @resource.stubs(:[]).with(:name).returns "myservice"
 
-    @provider = subject()
+    @provider = provider_class.new
     @provider.resource = @resource
 
     @provider.stubs(:command).with(:stopsrc).returns "/usr/bin/stopsrc"
@@ -43,7 +39,7 @@
 
   context ".instances" do
     it "should have a .instances method" do
-      expect(described_class).to respond_to :instances
+      expect(provider_class).to respond_to :instances
     end
 
     it "should get a list of running services" do
@@ -54,8 +50,8 @@
 myservice.3:::/usr/sbin/inetd:0:0:/dev/console:/dev/console:/dev/console:-O:-Q:-K:0:0:20:0:0:-d:20:tcpip:
 myservice.4:::/usr/sbin/inetd:0:0:/dev/console:/dev/console:/dev/console:-O:-Q:-K:0:0:20:0:0:-d:20:tcpip:
 _EOF_
-      described_class.stubs(:lssrc).returns sample_output
-      expect(described_class.instances.map(&:name)).to eq([
+      provider_class.stubs(:lssrc).returns sample_output
+      expect(provider_class.instances.map(&:name)).to eq([
         'myservice.1',
         'myservice.2',
         'myservice.3',
