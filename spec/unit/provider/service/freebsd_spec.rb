--- conflicted
+++ resolved
@@ -1,14 +1,11 @@
 require 'spec_helper'
 
-<<<<<<< HEAD
-describe 'Puppet::Type::Service::Provider::Freebsd', unless: Puppet::Util::Platform.jruby? do
+describe 'Puppet::Type::Service::Provider::Freebsd',
+         unless: Puppet::Util::Platform.jruby? do
   let(:provider_class) { Puppet::Type.type(:service).provider(:freebsd) }
 
-=======
-describe Puppet::Type.type(:service).provider(:freebsd) do
->>>>>>> 19727ed3
   before :each do
-    @provider = subject()
+    @provider = provider_class.new
     @provider.stubs(:initscript)
     Facter.stubs(:value).with(:osfamily).returns 'FreeBSD'
   end
