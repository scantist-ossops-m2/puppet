require 'spec_helper'
require 'win32/service' if Puppet::Util::Platform.windows?

describe 'Puppet::Type::Service::Provider::Windows',
    :if => Puppet::Util::Platform.windows? && !Puppet::Util::Platform.jruby? do
  let(:provider_class) { Puppet::Type.type(:service).provider(:windows) }
  let(:name)     { 'nonexistentservice' }
  let(:resource) { Puppet::Type.type(:service).new(:name => name, :provider => :windows) }
  let(:provider) { resource.provider }
  let(:config)   { Struct::ServiceConfigInfo.new }
  let(:status)   { Struct::ServiceStatus.new }
  let(:service_util) { Puppet::Util::Windows::Service }
  let(:service_handle) { double() }

  before :each do
    # make sure we never actually execute anything (there are two execute methods)
    allow(provider.class).to receive(:execute)
    allow(provider).to receive(:execute)

    allow(service_util).to receive(:exists?).with(resource[:name]).and_return(true)
  end

  describe ".instances" do
    it "should enumerate all services" do
      list_of_services = {'snmptrap' => {}, 'svchost' => {}, 'sshd' => {}}
      expect(service_util).to receive(:services).and_return(list_of_services)

      expect(provider_class.instances.map(&:name)).to match_array(['snmptrap', 'svchost', 'sshd'])
    end
  end

  describe "#start" do
    before(:each) do
      allow(provider).to receive(:status).and_return(:stopped)
    end

    it "should resume a paused service" do
<<<<<<< HEAD
      provider.stubs(:status).returns(:paused)
      service_util.expects(:resume)
=======
      allow(provider).to receive(:status).and_return(:paused)
      expect(service_util).to receive(:resume).with(name)
>>>>>>> a779a890
      provider.start
    end

    it "should start the service" do
<<<<<<< HEAD
      service_util.expects(:service_start_type).with(name).returns(:SERVICE_AUTO_START)
      service_util.expects(:start)
=======
      expect(service_util).to receive(:service_start_type).with(name).and_return(:SERVICE_AUTO_START)
      expect(service_util).to receive(:start).with(name)
>>>>>>> a779a890
      provider.start
    end

    context "when the service is disabled" do
      before :each do
        expect(service_util).to receive(:service_start_type).with(name).and_return(:SERVICE_DISABLED)
      end

      it "should refuse to start if not managing enable" do
        expect { provider.start }.to raise_error(Puppet::Error, /Will not start disabled service/)
      end

      it "should enable if managing enable and enable is true" do
        resource[:enable] = :true
<<<<<<< HEAD
        service_util.expects(:start)
        service_util.expects(:set_startup_mode).with(name, :SERVICE_AUTO_START)
=======
        expect(service_util).to receive(:start).with(name)
        expect(service_util).to receive(:set_startup_mode).with(name, :SERVICE_AUTO_START)
>>>>>>> a779a890

        provider.start
      end

      it "should manual start if managing enable and enable is false" do
        resource[:enable] = :false
<<<<<<< HEAD
        service_util.expects(:start)
        service_util.expects(:set_startup_mode).with(name, :SERVICE_DEMAND_START)
=======
        expect(service_util).to receive(:start).with(name)
        expect(service_util).to receive(:set_startup_mode).with(name, :SERVICE_DEMAND_START)
>>>>>>> a779a890

        provider.start
      end
    end
  end

  describe "#stop" do
    it "should stop a running service" do
<<<<<<< HEAD
      service_util.expects(:stop)
=======
      expect(service_util).to receive(:stop).with(name)
>>>>>>> a779a890

      provider.stop
    end
  end

  describe "#status" do
    it "should report a nonexistent service as stopped" do
      allow(service_util).to receive(:exists?).with(resource[:name]).and_return(false)

      expect(provider.status).to eql(:stopped)
    end

    [
      :SERVICE_PAUSED,
      :SERVICE_PAUSE_PENDING
    ].each do |state|
      it "should report a #{state} service as paused" do
        expect(service_util).to receive(:service_state).with(name).and_return(state)
        expect(provider.status).to eq(:paused)
      end
    end

    [
      :SERVICE_STOPPED,
      :SERVICE_STOP_PENDING
    ].each do |state|
      it "should report a #{state} service as stopped" do
        expect(service_util).to receive(:service_state).with(name).and_return(state)
        expect(provider.status).to eq(:stopped)
      end
    end

    [
      :SERVICE_RUNNING,
      :SERVICE_CONTINUE_PENDING,
      :SERVICE_START_PENDING,
    ].each do |state|
      it "should report a #{state} service as running" do
        expect(service_util).to receive(:service_state).with(name).and_return(state)

        expect(provider.status).to eq(:running)
      end
    end
  end

  describe "#restart" do
    it "should use the supplied restart command if specified" do
      resource[:restart] = 'c:/bin/foo'

      expect(provider).to receive(:execute).with(['c:/bin/foo'], :failonfail => true, :override_locale => false, :squelch => false, :combine => true)

      provider.restart
    end

    it "should restart the service" do
      expect(provider).to receive(:stop).ordered
      expect(provider).to receive(:start).ordered

      provider.restart
    end
  end

  describe "#enabled?" do
    it "should report a nonexistent service as false" do
      allow(service_util).to receive(:exists?).with(resource[:name]).and_return(false)

      expect(provider.enabled?).to eql(:false)
    end

    it "should report a service with a startup type of manual as manual" do
      expect(service_util).to receive(:service_start_type).with(name).and_return(:SERVICE_DEMAND_START)
      expect(provider.enabled?).to eq(:manual)
    end

    it "should report a service with a startup type of disabled as false" do
      expect(service_util).to receive(:service_start_type).with(name).and_return(:SERVICE_DISABLED)
      expect(provider.enabled?).to eq(:false)
    end

    # We need to guard this section explicitly since rspec will always
    # construct all examples, even if it isn't going to run them.
    if Puppet.features.microsoft_windows?
      [
        :SERVICE_AUTO_START,
        :SERVICE_BOOT_START,
        :SERVICE_SYSTEM_START
      ].each do |start_type|
        it "should report a service with a startup type of '#{start_type}' as true" do
          expect(service_util).to receive(:service_start_type).with(name).and_return(start_type)
          expect(provider.enabled?).to eq(:true)
        end
      end
    end
  end

  describe "#enable" do
    it "should set service start type to Service_Auto_Start when enabled" do
      expect(service_util).to receive(:set_startup_mode).with(name, :SERVICE_AUTO_START)
      provider.enable
    end

    it "raises an error if set_startup_mode fails" do
      expect(service_util).to receive(:set_startup_mode).with(name, :SERVICE_AUTO_START).and_raise(Puppet::Error.new('foobar'))

      expect {
        provider.enable
      }.to raise_error(Puppet::Error, /Cannot enable #{name}/)
    end
  end

  describe "#disable" do
    it "should set service start type to Service_Disabled when disabled" do
      expect(service_util).to receive(:set_startup_mode).with(name, :SERVICE_DISABLED)
      provider.disable
    end

    it "raises an error if set_startup_mode fails" do
      expect(service_util).to receive(:set_startup_mode).with(name, :SERVICE_DISABLED).and_raise(Puppet::Error.new('foobar'))

      expect {
        provider.disable
      }.to raise_error(Puppet::Error, /Cannot disable #{name}/)
    end
  end

  describe "#manual_start" do
    it "should set service start type to Service_Demand_Start (manual) when manual" do
      expect(service_util).to receive(:set_startup_mode).with(name, :SERVICE_DEMAND_START)
      provider.manual_start
    end

    it "raises an error if set_startup_mode fails" do
      expect(service_util).to receive(:set_startup_mode).with(name, :SERVICE_DEMAND_START).and_raise(Puppet::Error.new('foobar'))

      expect {
        provider.manual_start
      }.to raise_error(Puppet::Error, /Cannot enable #{name}/)
    end
  end
end<|MERGE_RESOLUTION|>--- conflicted
+++ resolved
@@ -35,24 +35,14 @@
     end
 
     it "should resume a paused service" do
-<<<<<<< HEAD
-      provider.stubs(:status).returns(:paused)
-      service_util.expects(:resume)
-=======
       allow(provider).to receive(:status).and_return(:paused)
-      expect(service_util).to receive(:resume).with(name)
->>>>>>> a779a890
+      expect(service_util).to receive(:resume)
       provider.start
     end
 
     it "should start the service" do
-<<<<<<< HEAD
-      service_util.expects(:service_start_type).with(name).returns(:SERVICE_AUTO_START)
-      service_util.expects(:start)
-=======
       expect(service_util).to receive(:service_start_type).with(name).and_return(:SERVICE_AUTO_START)
-      expect(service_util).to receive(:start).with(name)
->>>>>>> a779a890
+      expect(service_util).to receive(:start)
       provider.start
     end
 
@@ -67,26 +57,16 @@
 
       it "should enable if managing enable and enable is true" do
         resource[:enable] = :true
-<<<<<<< HEAD
-        service_util.expects(:start)
-        service_util.expects(:set_startup_mode).with(name, :SERVICE_AUTO_START)
-=======
-        expect(service_util).to receive(:start).with(name)
+        expect(service_util).to receive(:start)
         expect(service_util).to receive(:set_startup_mode).with(name, :SERVICE_AUTO_START)
->>>>>>> a779a890
 
         provider.start
       end
 
       it "should manual start if managing enable and enable is false" do
         resource[:enable] = :false
-<<<<<<< HEAD
-        service_util.expects(:start)
-        service_util.expects(:set_startup_mode).with(name, :SERVICE_DEMAND_START)
-=======
-        expect(service_util).to receive(:start).with(name)
+        expect(service_util).to receive(:start)
         expect(service_util).to receive(:set_startup_mode).with(name, :SERVICE_DEMAND_START)
->>>>>>> a779a890
 
         provider.start
       end
@@ -95,11 +75,7 @@
 
   describe "#stop" do
     it "should stop a running service" do
-<<<<<<< HEAD
-      service_util.expects(:stop)
-=======
-      expect(service_util).to receive(:stop).with(name)
->>>>>>> a779a890
+      expect(service_util).to receive(:stop)
 
       provider.stop
     end
