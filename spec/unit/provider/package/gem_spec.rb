--- conflicted
+++ resolved
@@ -88,12 +88,8 @@
             provider.install
           end
         end
-<<<<<<< HEAD
-        describe "as a windows path on windows", :if => Puppet::Util::Platform.windows? do
-=======
-
-        context "as a windows path on windows", :if => Puppet.features.microsoft_windows? do
->>>>>>> 19727ed3
+
+        context "as a windows path on windows", :if => Puppet::Util::Platform.windows? do
           it "should treat the source as a local path" do
             resource[:source] = "c:/this/is/a/path/to/a/gem.gem"
             provider.expects(:execute).with { |args| args[2] == "c:/this/is/a/path/to/a/gem.gem" }.returns ""
