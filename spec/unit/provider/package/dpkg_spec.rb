--- conflicted
+++ resolved
@@ -30,14 +30,9 @@
 
     it "should create and return an instance with each parsed line from dpkg-query" do
       pipe = mock 'pipe'
-<<<<<<< HEAD
-      pipe.expects(:each).yields @fakeresult
-      Puppet::Util::Execution.expects(:execpipe).yields pipe
-=======
       pipe.expects(:each).never
       pipe.expects(:each_line).yields @fakeresult
-      provider.expects(:execpipe).yields pipe
->>>>>>> 5cc2cf7c
+      Puppet::Util::Execution.expects(:execpipe).yields pipe
 
       asdf = mock 'pkg1'
       provider.expects(:new).with(:ensure => "1.0", :error => "ok", :desired => "install", :name => "asdf", :status => "installed", :provider => :dpkg).returns asdf
@@ -47,14 +42,9 @@
 
     it "should warn on and ignore any lines it does not understand" do
       pipe = mock 'pipe'
-<<<<<<< HEAD
-      pipe.expects(:each).yields "foobar"
-      Puppet::Util::Execution.expects(:execpipe).yields pipe
-=======
       pipe.expects(:each).never
       pipe.expects(:each_line).yields "foobar"
-      provider.expects(:execpipe).yields pipe
->>>>>>> 5cc2cf7c
+      Puppet::Util::Execution.expects(:execpipe).yields pipe
 
       Puppet.expects(:warning)
       provider.expects(:new).never
