#! /usr/bin/env ruby -S rspec
require 'spec_helper'

describe Puppet::Type.type(:exec).provider(:posix) do
  include PuppetSpec::Files

  def make_exe
    command = tmpfile('my_command')
    FileUtils.touch(command)
    File.chmod(0755, command)
    command
  end

  let(:resource) { Puppet::Type.type(:exec).new(:title => File.expand_path('/foo'), :provider => :posix) }
  let(:provider) { described_class.new(resource) }

  describe "#validatecmd" do
    it "should fail if no path is specified and the command is not fully qualified" do
      expect { provider.validatecmd("foo") }.to raise_error(
        Puppet::Error,
        "'foo' is not qualified and no path was specified. Please qualify the command or specify a path."
      )
    end

    it "should pass if a path is given" do
      provider.resource[:path] = ['/bogus/bin']
      provider.validatecmd("../foo")
    end

    it "should pass if command is fully qualifed" do
      provider.resource[:path] = ['/bogus/bin']
      provider.validatecmd(File.expand_path("/bin/blah/foo"))
    end
  end

  describe "#run" do
    describe "when the command is an absolute path" do
      let(:command) { tmpfile('foo') }

      it "should fail if the command doesn't exist" do
        expect { provider.run(command) }.to raise_error(ArgumentError, "Could not find command '#{command}'")
      end

      it "should fail if the command isn't a file" do
        FileUtils.mkdir(command)
        FileUtils.chmod(0755, command)

        expect { provider.run(command) }.to raise_error(ArgumentError, "'#{command}' is a directory, not a file")
      end

      it "should fail if the command isn't executable" do
        FileUtils.touch(command)
        File.stubs(:executable?).with(command).returns(false)

        expect { provider.run(command) }.to raise_error(ArgumentError, "'#{command}' is not executable")
      end
    end

    describe "when the command is a relative path" do
      it "should execute the command if it finds it in the path and is executable" do
        command = make_exe
        provider.resource[:path] = [File.dirname(command)]
        filename = File.basename(command)

        Puppet::Util::Execution.expects(:execute).with { |cmdline, arguments| (cmdline == filename) && (arguments.is_a? Hash) }

        provider.run(filename)
      end

      it "should fail if the command isn't in the path" do
        resource[:path] = ["/fake/path"]

        expect { provider.run('foo') }.to raise_error(ArgumentError, "Could not find command 'foo'")
      end

      it "should fail if the command is in the path but not executable" do
        command = tmpfile('foo')
        FileUtils.touch(command)
        FileTest.stubs(:executable?).with(command).returns(false)
        resource[:path] = [File.dirname(command)]
        filename = File.basename(command)

        expect { provider.run(filename) }.to raise_error(ArgumentError, "Could not find command '#{filename}'")
      end
    end

    it "should not be able to execute shell builtins" do
      provider.resource[:path] = ['']
      expect { provider.run("cd ..") }.to raise_error(ArgumentError, "Could not find command 'cd'")
    end

    it "should execute the command if the command given includes arguments or subcommands" do
      provider.resource[:path] = ['/bogus/bin']
      command = make_exe

      Puppet::Util::Execution.expects(:execute).with { |cmdline, arguments| (cmdline == "#{command} bar --sillyarg=true --blah") && (arguments.is_a? Hash) }
      provider.run("#{command} bar --sillyarg=true --blah")
    end

    it "should fail if quoted command doesn't exist" do
      provider.resource[:path] = ['/bogus/bin']
      command = "#{File.expand_path('/foo')} bar --sillyarg=true --blah"

      expect { provider.run(%Q["#{command}"]) }.to raise_error(ArgumentError, "Could not find command '#{command}'")
    end

    it "should warn if you're overriding something in environment" do
      provider.resource[:environment] = ['WHATEVER=/something/else', 'WHATEVER=/foo']
      command = make_exe

      Puppet::Util::Execution.expects(:execute).with { |cmdline, arguments| (cmdline == command) && (arguments.is_a? Hash) }
      provider.run(command)
      @logs.map {|l| "#{l.level}: #{l.message}" }.should == ["warning: Overriding environment setting 'WHATEVER' with '/foo'"]
    end


    describe "posix locale settings", :unless => Puppet.features.microsoft_windows? do
      # a sentinel value that we can use to emulate what locale environment variables might be set to on an international
      # system.
      lang_sentinel_value = "en_US.UTF-8"
      # a temporary hash that contains sentinel values for each of the locale environment variables that we override in
      # "exec"
      locale_sentinel_env = {}
      Puppet::Util::POSIX::LOCALE_ENV_VARS.each { |var| locale_sentinel_env[var] = lang_sentinel_value }

      command = "/bin/echo $%s"

      it "should not override user's locale during execution" do
        # we'll do this once without any sentinel values, to give us a little more test coverage
        orig_env = {}
        Puppet::Util::POSIX::LOCALE_ENV_VARS.each { |var| orig_env[var] = ENV[var] if ENV[var] }

        orig_env.keys.each do |var|
          output, status = provider.run(command % var)
          output.strip.should == orig_env[var]
        end

        # now, once more... but with our sentinel values
        Puppet::Util.withenv(locale_sentinel_env) do
          Puppet::Util::POSIX::LOCALE_ENV_VARS.each do |var|
            output, status = provider.run(command % var)
            output.strip.should == locale_sentinel_env[var]
          end
        end
      end

      it "should respect locale overrides in user's 'environment' configuration" do
<<<<<<< HEAD
        provider.resource[:environment] = ['LANG=foo', 'LC_ALL=de_DE']
=======
        provider.resource[:environment] = ['LANG=C', 'LC_ALL=C']
>>>>>>> ccc3f118
        output, status = provider.run(command % 'LANG')
        output.strip.should == 'C'
        output, status = provider.run(command % 'LC_ALL')
<<<<<<< HEAD
        output.strip.should == 'de_DE'
=======
        output.strip.should == 'C'
>>>>>>> ccc3f118
      end
    end

    describe "posix user-related environment vars", :unless => Puppet.features.microsoft_windows? do
      # a temporary hash that contains sentinel values for each of the user-related environment variables that we
      # are expected to unset during an "exec"
      user_sentinel_env = {}
      Puppet::Util::POSIX::USER_ENV_VARS.each { |var| user_sentinel_env[var] = "Abracadabra" }

      command = "/bin/echo $%s"

      it "should unset user-related environment vars during execution" do
        # first we set up a temporary execution environment with sentinel values for the user-related environment vars
        # that we care about.
        Puppet::Util.withenv(user_sentinel_env) do
          # with this environment, we loop over the vars in question
          Puppet::Util::POSIX::USER_ENV_VARS.each do |var|
            # ensure that our temporary environment is set up as we expect
            ENV[var].should == user_sentinel_env[var]

            # run an "exec" via the provider and ensure that it unsets the vars
            output, status = provider.run(command % var)
            output.strip.should == ""

            # ensure that after the exec, our temporary env is still intact
            ENV[var].should == user_sentinel_env[var]
          end

        end
      end

      it "should respect overrides to user-related environment vars in caller's 'environment' configuration" do
        sentinel_value = "Abracadabra"
        # set the "environment" property of the resource, populating it with a hash containing sentinel values for
        # each of the user-related posix environment variables
        provider.resource[:environment] = Puppet::Util::POSIX::USER_ENV_VARS.collect { |var| "#{var}=#{sentinel_value}"}

        # loop over the posix user-related environment variables
        Puppet::Util::POSIX::USER_ENV_VARS.each do |var|
          # run an 'exec' to get the value of each variable
          output, status = provider.run(command % var)
          # ensure that it matches our expected sentinel value
          output.strip.should == sentinel_value
        end
      end


    end


  end
end<|MERGE_RESOLUTION|>--- conflicted
+++ resolved
@@ -145,19 +145,11 @@
       end
 
       it "should respect locale overrides in user's 'environment' configuration" do
-<<<<<<< HEAD
         provider.resource[:environment] = ['LANG=foo', 'LC_ALL=de_DE']
-=======
-        provider.resource[:environment] = ['LANG=C', 'LC_ALL=C']
->>>>>>> ccc3f118
         output, status = provider.run(command % 'LANG')
         output.strip.should == 'C'
         output, status = provider.run(command % 'LC_ALL')
-<<<<<<< HEAD
         output.strip.should == 'de_DE'
-=======
-        output.strip.should == 'C'
->>>>>>> ccc3f118
       end
     end
 
