--- conflicted
+++ resolved
@@ -22,16 +22,9 @@
       Puppet[:bucketdir] = tmpdir('bucketdir')
     end
 
-<<<<<<< HEAD
-    describe "when diffing files" do
-      def save_bucket_file(contents)
-        bucket_file = Puppet::FileBucket::File.new(contents)
-        Puppet::FileBucket::File.indirection.save(bucket_file)
-        bucket_file.checksum_data
-=======
     def save_bucket_file(contents, path = "/who_cares")
       bucket_file = Puppet::FileBucket::File.new(contents)
-      bucket_file.save("md5/#{Digest::MD5.hexdigest(contents)}#{path}")
+      Puppet::FileBucket::File.indirection.save(bucket_file, "md5/#{Digest::MD5.hexdigest(contents)}#{path}")
       bucket_file.checksum_data
     end
 
@@ -74,21 +67,21 @@
     describe "when servicing a head/find request" do
       describe "when supplying a path" do
         it "should return false/nil if the file isn't bucketed" do
-          Puppet::FileBucket::File.head("md5/0ae2ec1980410229885fe72f7b44fe55/foo/bar").should == false
-          Puppet::FileBucket::File.find("md5/0ae2ec1980410229885fe72f7b44fe55/foo/bar").should == nil
+          Puppet::FileBucket::File.indirection.head("md5/0ae2ec1980410229885fe72f7b44fe55/foo/bar").should == false
+          Puppet::FileBucket::File.indirection.find("md5/0ae2ec1980410229885fe72f7b44fe55/foo/bar").should == nil
         end
 
         it "should return false/nil if the file is bucketed but with a different path" do
           checksum = save_bucket_file("I'm the contents of a file", '/foo/bar')
-          Puppet::FileBucket::File.head("md5/#{checksum}/foo/baz").should == false
-          Puppet::FileBucket::File.find("md5/#{checksum}/foo/baz").should == nil
+          Puppet::FileBucket::File.indirection.head("md5/#{checksum}/foo/baz").should == false
+          Puppet::FileBucket::File.indirection.find("md5/#{checksum}/foo/baz").should == nil
         end
 
         it "should return true/file if the file is already bucketed with the given path" do
           contents = "I'm the contents of a file"
           checksum = save_bucket_file(contents, '/foo/bar')
-          Puppet::FileBucket::File.head("md5/#{checksum}/foo/bar").should == true
-          find_result = Puppet::FileBucket::File.find("md5/#{checksum}/foo/bar")
+          Puppet::FileBucket::File.indirection.head("md5/#{checksum}/foo/bar").should == true
+          find_result = Puppet::FileBucket::File.indirection.find("md5/#{checksum}/foo/bar")
           find_result.should be_a(Puppet::FileBucket::File)
           find_result.checksum.should == "{md5}#{checksum}"
           find_result.to_s.should == contents
@@ -101,22 +94,21 @@
             trailing_string = trailing_slash ? '/' : ''
 
             it "should return false/nil if the file isn't bucketed" do
-              Puppet::FileBucket::File.head("md5/0ae2ec1980410229885fe72f7b44fe55#{trailing_string}").should == false
-              Puppet::FileBucket::File.find("md5/0ae2ec1980410229885fe72f7b44fe55#{trailing_string}").should == nil
+              Puppet::FileBucket::File.indirection.head("md5/0ae2ec1980410229885fe72f7b44fe55#{trailing_string}").should == false
+              Puppet::FileBucket::File.indirection.find("md5/0ae2ec1980410229885fe72f7b44fe55#{trailing_string}").should == nil
             end
 
             it "should return true/file if the file is already bucketed" do
               contents = "I'm the contents of a file"
               checksum = save_bucket_file(contents, '/foo/bar')
-              Puppet::FileBucket::File.head("md5/#{checksum}#{trailing_string}").should == true
-              find_result = Puppet::FileBucket::File.find("md5/#{checksum}#{trailing_string}")
+              Puppet::FileBucket::File.indirection.head("md5/#{checksum}#{trailing_string}").should == true
+              find_result = Puppet::FileBucket::File.indirection.find("md5/#{checksum}#{trailing_string}")
               find_result.should be_a(Puppet::FileBucket::File)
               find_result.checksum.should == "{md5}#{checksum}"
               find_result.to_s.should == contents
             end
           end
         end
->>>>>>> e8145f91
       end
     end
 
