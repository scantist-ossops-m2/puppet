--- conflicted
+++ resolved
@@ -5,7 +5,6 @@
 describe Puppet::Indirector::Yaml do
   include PuppetSpec::Files
 
-<<<<<<< HEAD
   before(:all) do
     class Puppet::YamlTestModel
       extend Puppet::Indirector
@@ -25,34 +24,6 @@
   after(:all) do
     Puppet::YamlTestModel.indirection.delete
     Puppet.send(:remove_const, :YamlTestModel)
-=======
-  class TestSubject
-    attr_accessor :name
-  end
-
-  before :each do
-    @indirection = Puppet::Indirector::Indirection.new(nil, :my_yaml)
-
-    module MyYaml; end
-    @store_class = class MyYaml::MyType < Puppet::Indirector::Yaml
-      self
-    end
-
-    @store = @store_class.new
-
-    @subject = TestSubject.new
-    @subject.name = :me
-
-    @dir = tmpdir("yaml_indirector")
-    Puppet[:clientyamldir] = @dir
-    allow(Puppet.run_mode).to receive(:master?).and_return(false)
-
-    @request = double('request', :key => :me, :instance => @subject)
-  end
-
-  after(:each) do
-    @indirection.delete
->>>>>>> c4b0f889
   end
 
   let(:model) { Puppet::YamlTestModel }
@@ -67,7 +38,7 @@
 
   before :each do
     Puppet[:clientyamldir] = dir
-    Puppet.run_mode.stubs(:master?).returns false
+    allow(Puppet.run_mode).to receive(:master?).and_return(false)
   end
 
   describe "when choosing file location" do
@@ -124,13 +95,8 @@
 
   describe "when storing objects as YAML" do
     it "should only store objects that respond to :name" do
-<<<<<<< HEAD
       request = indirection.request(:save, "testing", Object.new)
       expect { terminus.save(request) }.to raise_error(ArgumentError)
-=======
-      allow(@request).to receive(:instance).and_return(Object.new)
-      expect { @store.save(@request) }.to raise_error(ArgumentError)
->>>>>>> c4b0f889
     end
   end
 
@@ -169,7 +135,6 @@
     end
 
     it "should return an array of fact instances with one instance for each file when globbing *" do
-<<<<<<< HEAD
       one = { 'name' => 'one', 'values' => { 'foo' => 'bar' } }
       two = { 'name' => 'two', 'values' => { 'foo' => 'baz' } }
       dir_containing_instances([one, two])
@@ -193,32 +158,6 @@
 
       request = indirection.request(:search, "f*ilglobcanfail*", nil)
       expect(terminus.search(request)).to eq([])
-=======
-      @request = double('request', :key => "*", :instance => @subject)
-      @one = double('one')
-      @two = double('two')
-      expect(@store).to receive(:path).with(@request.key,'').and_return(:glob)
-      expect(Dir).to receive(:glob).with(:glob).and_return(%w{one.yaml two.yaml})
-      expect(YAML).to receive(:load_file).with("one.yaml").and_return(@one)
-      expect(YAML).to receive(:load_file).with("two.yaml").and_return(@two)
-      expect(@store.search(@request)).to contain_exactly(@one, @two)
-    end
-
-    it "should return an array containing a single instance of fact when globbing 'one*'" do
-      @request = double('request', :key => "one*", :instance => @subject)
-      @one = double('one')
-      expect(@store).to receive(:path).with(@request.key,'').and_return(:glob)
-      expect(Dir).to receive(:glob).with(:glob).and_return(%w{one.yaml})
-      expect(YAML).to receive(:load_file).with("one.yaml").and_return(@one)
-      expect(@store.search(@request)).to eq([@one])
-    end
-
-    it "should return an empty array when the glob doesn't match anything" do
-      @request = double('request', :key => "f*ilglobcanfail*", :instance => @subject)
-      expect(@store).to receive(:path).with(@request.key,'').and_return(:glob)
-      expect(Dir).to receive(:glob).with(:glob).and_return([])
-      expect(@store.search(@request)).to eq([])
->>>>>>> c4b0f889
     end
 
     describe "when destroying" do
@@ -232,25 +171,15 @@
       end
 
       it "should unlink the right yaml file if it exists" do
-<<<<<<< HEAD
         request = indirection.request(:destroy, "one", nil)
         terminus.destroy(request)
-=======
-        expect(Puppet::FileSystem).to receive(:exist?).with(path).and_return(true)
-        expect(Puppet::FileSystem).to receive(:unlink).with(path)
->>>>>>> c4b0f889
 
         expect(Puppet::FileSystem).to_not exist(path)
       end
 
       it "should not unlink the yaml file if it does not exists" do
-<<<<<<< HEAD
         request = indirection.request(:destroy, "doesntexist", nil)
         terminus.destroy(request)
-=======
-        expect(Puppet::FileSystem).to receive(:exist?).with(path).and_return(false)
-        expect(Puppet::FileSystem).not_to receive(:unlink).with(path)
->>>>>>> c4b0f889
 
         expect(Puppet::FileSystem).to exist(path)
       end
