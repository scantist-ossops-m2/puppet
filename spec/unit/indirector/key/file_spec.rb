--- conflicted
+++ resolved
@@ -12,28 +12,7 @@
     expect(Puppet::SSL::Key::File.collection_directory).to eq(Puppet[:privatekeydir])
   end
 
-<<<<<<< HEAD
   describe "when choosing the path for the public key" do
-=======
-  it "should store the ca key at the :cakey location" do
-    allow(Puppet.settings).to receive(:use)
-    Puppet[:cakey] = File.expand_path("/ca/key")
-    file = Puppet::SSL::Key::File.new
-    allow(file).to receive(:ca?).and_return(true)
-    expect(file.path("whatever")).to eq(Puppet[:cakey])
-  end
-
-  describe "when choosing the path for the public key" do
-    it "should use the :capub setting location if the key is for the certificate authority" do
-      Puppet[:capub] = File.expand_path("/ca/pubkey")
-      allow(Puppet.settings).to receive(:use)
-
-      @searcher = Puppet::SSL::Key::File.new
-      allow(@searcher).to receive(:ca?).and_return(true)
-      expect(@searcher.public_key_path("whatever")).to eq(Puppet[:capub])
-    end
-
->>>>>>> c4b0f889
     it "should use the host name plus '.pem' in :publickeydir for normal hosts" do
       Puppet[:privatekeydir] = File.expand_path("/private/key/dir")
       Puppet[:publickeydir] = File.expand_path("/public/key/dir")
