--- conflicted
+++ resolved
@@ -107,11 +107,7 @@
       # Set up instance loading; it would normally happen automatically
       Puppet::Indirector::Terminus.instance_load :test1, "puppet/indirector/test1"
 
-<<<<<<< HEAD
-      Puppet::Indirector::Terminus.instance_loader(:test1).expects(:load).with(:yay, anything)
-=======
-      expect(Puppet::Indirector::Terminus.instance_loader(:test1)).to receive(:load).with(:yay)
->>>>>>> c4b0f889
+      expect(Puppet::Indirector::Terminus.instance_loader(:test1)).to receive(:load).with(:yay, anything)
       Puppet::Indirector::Terminus.terminus_class(:test1, :yay)
     end
 
@@ -191,27 +187,15 @@
   end
 
   describe "when creating terminus class types" do
-<<<<<<< HEAD
     before :each do
-      Puppet::Indirector::Terminus.stubs(:register_terminus_class)
-=======
-    before(:each) do
       allow(Puppet::Indirector::Terminus).to receive(:register_terminus_class)
-    end
->>>>>>> c4b0f889
-
-    before :all do
+
       class Puppet::Indirector::Terminus::TestTerminusType < Puppet::Indirector::Terminus
       end
     end
 
-<<<<<<< HEAD
     after :each do
       Puppet::Indirector::Terminus.send(:remove_const, :TestTerminusType)
-=======
-    after :all do
-      Puppet::Indirector::Terminus.send(:remove_const, :TestTerminusType) if Puppet::Indirector::Terminus.const_defined?(:TestTerminusType)
->>>>>>> c4b0f889
     end
 
     let :subclass do
