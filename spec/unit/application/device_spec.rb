--- conflicted
+++ resolved
@@ -73,46 +73,26 @@
 
     it "should set waitforcert to 0 with --onetime and if --waitforcert wasn't given" do
       Puppet[:onetime] = true
-<<<<<<< HEAD
-      Puppet::SSL::Host.any_instance.expects(:wait_for_cert).with(0)
+      expect_any_instance_of(Puppet::SSL::Host).to receive(:wait_for_cert).with(0)
       @device.setup_host('device.example.com')
-=======
-      expect_any_instance_of(Puppet::SSL::Host).to receive(:wait_for_cert).with(0)
-      @device.setup_host
->>>>>>> c4b0f889
     end
 
     it "should use supplied waitforcert when --onetime is specified" do
       Puppet[:onetime] = true
       @device.handle_waitforcert(60)
-<<<<<<< HEAD
-      Puppet::SSL::Host.any_instance.expects(:wait_for_cert).with(60)
+      expect_any_instance_of(Puppet::SSL::Host).to receive(:wait_for_cert).with(60)
       @device.setup_host('device.example.com')
-    end
-
-    it "should use a default value for waitforcert when --onetime and --waitforcert are not specified" do
-      Puppet::SSL::Host.any_instance.expects(:wait_for_cert).with(120)
-      @device.setup_host('device.example.com')
-=======
-      expect_any_instance_of(Puppet::SSL::Host).to receive(:wait_for_cert).with(60)
-      @device.setup_host
     end
 
     it "should use a default value for waitforcert when --onetime and --waitforcert are not specified" do
       expect_any_instance_of(Puppet::SSL::Host).to receive(:wait_for_cert).with(120)
-      @device.setup_host
->>>>>>> c4b0f889
+      @device.setup_host('device.example.com')
     end
 
     it "should use the waitforcert setting when checking for a signed certificate" do
       Puppet[:waitforcert] = 10
-<<<<<<< HEAD
-      Puppet::SSL::Host.any_instance.expects(:wait_for_cert).with(10)
+      expect_any_instance_of(Puppet::SSL::Host).to receive(:wait_for_cert).with(10)
       @device.setup_host('device.example.com')
-=======
-      expect_any_instance_of(Puppet::SSL::Host).to receive(:wait_for_cert).with(10)
-      @device.setup_host
->>>>>>> c4b0f889
     end
 
     it "should set the log destination with --logdest" do
@@ -170,16 +150,6 @@
     before :each do
       allow(@device.options).to receive(:[])
       Puppet[:libdir] = "/dev/null/lib"
-<<<<<<< HEAD
-      Puppet::Transaction::Report.indirection.stubs(:terminus_class=)
-      Puppet::Resource::Catalog.indirection.stubs(:terminus_class=)
-      Puppet::Resource::Catalog.indirection.stubs(:cache_class=)
-      Puppet::Node::Facts.indirection.stubs(:terminus_class=)
-      @host = stub_everything 'host'
-      Puppet::SSL::Host.stubs(:new).returns(@host)
-      Puppet.stubs(:settraps)
-=======
-      allow(Puppet::SSL::Host).to receive(:ca_location=)
       allow(Puppet::Transaction::Report.indirection).to receive(:terminus_class=)
       allow(Puppet::Resource::Catalog.indirection).to receive(:terminus_class=)
       allow(Puppet::Resource::Catalog.indirection).to receive(:cache_class=)
@@ -187,7 +157,6 @@
       @host = double('host')
       allow(Puppet::SSL::Host).to receive(:new).and_return(@host)
       allow(Puppet).to receive(:settraps)
->>>>>>> c4b0f889
     end
 
     it "should call setup_logs" do
@@ -247,15 +216,6 @@
       @device.setup
     end
 
-<<<<<<< HEAD
-=======
-    it "should install a remote ca location" do
-      expect(Puppet::SSL::Host).to receive(:ca_location=).with(:remote)
-
-      @device.setup
-    end
-
->>>>>>> c4b0f889
     it "should tell the report handler to use REST" do
       expect(Puppet::Transaction::Report.indirection).to receive(:terminus_class=).with(:rest)
 
@@ -309,13 +269,8 @@
     end
 
     it "should create a new ssl host" do
-<<<<<<< HEAD
-      Puppet::SSL::Host.expects(:new).returns(@host)
+      expect(Puppet::SSL::Host).to receive(:new).and_return(@host)
       @device.setup_host('device.example.com')
-=======
-      expect(Puppet::SSL::Host).to receive(:new).and_return(@host)
-      @device.setup_host
->>>>>>> c4b0f889
     end
 
     it "should wait for a certificate" do
