require 'spec_helper'
require 'puppet/application/lookup'
require 'puppet/pops/lookup'

describe Puppet::Application::Lookup do

  def run_lookup(lookup)
    capture = StringIO.new
    saved_stdout = $stdout
    begin
      $stdout = capture
      expect { lookup.run_command }.to exit_with(0)
    ensure
      $stdout = saved_stdout
    end
    # Drop end of line and an optional yaml end of document
    capture.string.gsub(/\n(\.\.\.\n)?\Z/m, '')
  end

  context "when running with incorrect command line options" do
    let (:lookup) { Puppet::Application[:lookup] }

    it "errors if no keys are given via the command line" do
      lookup.options[:node] = 'dantooine.local'
      expected_error = "No keys were given to lookup."

      expect { lookup.run_command }.to raise_error(RuntimeError, expected_error)
    end

    it "does not allow invalid arguments for '--merge'" do
      lookup.options[:node] = 'dantooine.local'
      lookup.options[:merge] = 'something_bad'
      allow(lookup.command_line).to receive(:args).and_return(['atton', 'kreia'])

      expected_error = "The --merge option only accepts 'first', 'hash', 'unique', or 'deep'\nRun 'puppet lookup --help' for more details"

      expect { lookup.run_command }.to raise_error(RuntimeError, expected_error)
    end

    it "does not allow deep merge options if '--merge' was not set to deep" do
      lookup.options[:node] = 'dantooine.local'
      lookup.options[:merge_hash_arrays] = true
      lookup.options[:merge] = 'hash'
      allow(lookup.command_line).to receive(:args).and_return(['atton', 'kreia'])

      expected_error = "The options --knock-out-prefix, --sort-merged-arrays, and --merge-hash-arrays are only available with '--merge deep'\nRun 'puppet lookup --help' for more details"

      expect { lookup.run_command }.to raise_error(RuntimeError, expected_error)
    end
  end

  context "when running with correct command line options" do
    let (:lookup) { Puppet::Application[:lookup] }

    it "calls the lookup method with the correct arguments" do
      lookup.options[:node] = 'dantooine.local'
      lookup.options[:render_as] = :s;
      lookup.options[:merge_hash_arrays] = true
      lookup.options[:merge] = 'deep'
      allow(lookup.command_line).to receive(:args).and_return(['atton', 'kreia'])
      allow(lookup).to receive(:generate_scope).and_yield('scope')

      expected_merge = { "strategy" => "deep", "sort_merged_arrays" => false, "merge_hash_arrays" => true }

      expect(Puppet::Pops::Lookup).to receive(:lookup).with(['atton', 'kreia'], nil, nil, false, expected_merge, anything).and_return('rand')

      expect(run_lookup(lookup)).to eql("rand")
    end

    %w(first unique hash deep).each do |opt|

      it "accepts --merge #{opt}" do
        lookup.options[:node] = 'dantooine.local'
        lookup.options[:merge] = opt
<<<<<<< HEAD
        lookup.options[:render_as] = :s
        lookup.command_line.stubs(:args).returns(['atton', 'kreia'])
        lookup.stubs(:generate_scope).yields('scope')
        Puppet::Pops::Lookup.stubs(:lookup).returns('rand')
        expect(run_lookup(lookup)).to eql("rand")
=======
        allow(lookup.command_line).to receive(:args).and_return(['atton', 'kreia'])
        allow(lookup).to receive(:generate_scope).and_yield('scope')
        allow(Puppet::Pops::Lookup).to receive(:lookup).and_return('rand')
        expect(run_lookup(lookup)).to eql("--- rand")
>>>>>>> c4b0f889
      end
    end

    it "prints the value found by lookup" do
      lookup.options[:node] = 'dantooine.local'
<<<<<<< HEAD
      lookup.options[:render_as] = :s
      lookup.command_line.stubs(:args).returns(['atton', 'kreia'])
      lookup.stubs(:generate_scope).yields('scope')
=======
      allow(lookup.command_line).to receive(:args).and_return(['atton', 'kreia'])
      allow(lookup).to receive(:generate_scope).and_yield('scope')
>>>>>>> c4b0f889

      allow(Puppet::Pops::Lookup).to receive(:lookup).and_return('rand')

      expect(run_lookup(lookup)).to eql("rand")
    end
  end

  context 'when given a valid configuration' do
    let (:lookup) { Puppet::Application[:lookup] }

    # There is a fully configured 'sample' environment in fixtures at this location
    let(:environmentpath) { File.absolute_path(File.join(my_fixture_dir(), '../environments')) }

    let(:facts) { Puppet::Node::Facts.new("facts", {}) }

    let(:node) { Puppet::Node.new("testnode", :facts => facts, :environment => 'production') }

    let(:expected_json_hash) {
      {
        'branches' =>
          [
            {
              'branches'=>
                [
                  {
                    'key'=>'lookup_options',
                    'event'=>'not_found',
                    'type'=>'data_provider',
                    'name'=>'Global Data Provider (hiera configuration version 5)'
                  },
                  {
                    'branches'=>
                      [
                        {
                          'branches'=>
                            [
                              {
                                'key' => 'lookup_options',
                                'value' => {'a'=>'first'},
                                'event'=>'found',
                                'type'=>'path',
                                'original_path'=>'common.yaml',
                                'path'=>"#{environmentpath}/production/data/common.yaml"
                              }
                            ],
                          'type'=>'data_provider',
                          'name'=>'Hierarchy entry "Common"'
                        }
                      ],
                    'type'=>'data_provider',
                    'name'=>'Environment Data Provider (hiera configuration version 5)'
                  }
                ],
              'key'=>'lookup_options',
              'type'=>'root'
            },
            {
              'branches'=>
                [
                  {
                    'key'=>'a',
                    'event'=>'not_found',
                    'type'=>'data_provider',
                    'name'=>'Global Data Provider (hiera configuration version 5)'
                  },
                  {
                    'branches'=>
                      [
                        {
                          'branches'=>
                            [
                              {
                                'key'=>'a',
                                'value'=>'This is A',
                                'event'=>'found',
                                'type'=>'path',
                                'original_path'=>'common.yaml',
                                'path'=>"#{environmentpath}/production/data/common.yaml"
                              }
                            ],
                          'type'=>'data_provider',
                          'name'=>'Hierarchy entry "Common"'
                        }
                      ],
                    'type'=>'data_provider',
                    'name'=>'Environment Data Provider (hiera configuration version 5)'
                  }
                ],
              'key'=>'a',
              'type'=>'root'
            }
          ]
      }
    }

    let(:expected_yaml_hash) {
      {
      :branches =>
        [
          {
            :branches=>
              [
                {
                  :key=>'lookup_options',
                  :event=>:not_found,
                  :type=>:data_provider,
                  :name=>'Global Data Provider (hiera configuration version 5)'
                },
                {
                  :branches=>
                    [
                      {
                        :branches=>
                          [
                            {
                              :key => 'lookup_options',
                              :value => {'a'=>'first'},
                              :event=>:found,
                              :type=>:path,
                              :original_path=>'common.yaml',
                              :path=>"#{environmentpath}/production/data/common.yaml"
                            }
                          ],
                        :type=>:data_provider,
                        :name=>'Hierarchy entry "Common"'
                      }
                  ],
                  :type=>:data_provider,
                  :name=>'Environment Data Provider (hiera configuration version 5)'
                }
              ],
            :key=>'lookup_options',
            :type=>:root
          },
          {
            :branches=>
              [
                {
                  :key=>'a',
                  :event=>:not_found,
                  :type=>:data_provider,
                  :name=>'Global Data Provider (hiera configuration version 5)'
                },
                {
                  :branches=>
                    [
                      {
                        :branches=>
                        [
                          {
                            :key=>'a',
                            :value=>'This is A',
                            :event=>:found,
                            :type=>:path,
                            :original_path=>'common.yaml',
                            :path=>"#{environmentpath}/production/data/common.yaml"
                          }
                        ],
                        :type=>:data_provider,
                        :name=>'Hierarchy entry "Common"'
                      }
                    ],
                  :type=>:data_provider,
                  :name=>'Environment Data Provider (hiera configuration version 5)'
                }
              ],
            :key=>'a',
            :type=>:root
          }
        ]
      }
    }

    around(:each) do |example|
      # Initialize settings to get a full compile as close as possible to a real
      # environment load
      Puppet.settings.initialize_global_settings
      loader = Puppet::Environments::Directories.new(environmentpath, [])
      Puppet.override(:environments => loader) do
        example.run
      end
    end

    it '--explain produces human readable text by default and does not produce output to debug logger' do
      lookup.options[:node] = node
      lookup.options[:explain] = true
      allow(lookup.command_line).to receive(:args).and_return(['a'])
      logs = []
      Puppet::Util::Log.with_destination(Puppet::Test::LogCollector.new(logs)) do
        expect(run_lookup(lookup)).to eql(<<-EXPLANATION.chomp)
Searching for "lookup_options"
  Global Data Provider (hiera configuration version 5)
    No such key: "lookup_options"
  Environment Data Provider (hiera configuration version 5)
    Hierarchy entry "Common"
      Path "#{environmentpath}/production/data/common.yaml"
        Original path: "common.yaml"
        Found key: "lookup_options" value: {
          "a" => "first"
        }
Searching for "a"
  Global Data Provider (hiera configuration version 5)
    No such key: "a"
  Environment Data Provider (hiera configuration version 5)
    Hierarchy entry "Common"
      Path "#{environmentpath}/production/data/common.yaml"
        Original path: "common.yaml"
        Found key: "a" value: "This is A"
        EXPLANATION
      end
      expect(logs.any? { |log| log.level == :debug }).to be_falsey
    end

    it '--debug using multiple interpolation functions produces output to the logger' do
      lookup.options[:node] = node
      allow(lookup.command_line).to receive(:args).and_return(['ab'])
      Puppet.debug = true
      logs = []
      begin
        Puppet::Util::Log.with_destination(Puppet::Test::LogCollector.new(logs)) do
          expect { lookup.run_command }.to output(<<-VALUE.unindent).to_stdout
            --- This is A and This is B
            ...
          VALUE
        end
      rescue SystemExit => e
        expect(e.status).to eq(0)
      end
      logs = logs.select { |log| log.level == :debug }.map { |log| log.message }
      expect(logs).to include(/Found key: "ab" value: "This is A and This is B"/)
    end

    it '--explain produces human readable text by default and --debug produces the same output to debug logger' do
      lookup.options[:node] = node
      lookup.options[:explain] = true
      allow(lookup.command_line).to receive(:args).and_return(['a'])
      Puppet.debug = true
      logs = []
      Puppet::Util::Log.with_destination(Puppet::Test::LogCollector.new(logs)) do
        expect(run_lookup(lookup)).to eql(<<-EXPLANATION.chomp)
Searching for "lookup_options"
  Global Data Provider (hiera configuration version 5)
    No such key: "lookup_options"
  Environment Data Provider (hiera configuration version 5)
    Hierarchy entry "Common"
      Path "#{environmentpath}/production/data/common.yaml"
        Original path: "common.yaml"
        Found key: "lookup_options" value: {
          "a" => "first"
        }
Searching for "a"
  Global Data Provider (hiera configuration version 5)
    No such key: "a"
  Environment Data Provider (hiera configuration version 5)
    Hierarchy entry "Common"
      Path "#{environmentpath}/production/data/common.yaml"
        Original path: "common.yaml"
        Found key: "a" value: "This is A"
        EXPLANATION
      end
      logs = logs.select { |log| log.level == :debug }.map { |log| log.message }
      expect(logs).to include(<<-EXPLANATION.chomp)
Lookup of 'a'
  Searching for "lookup_options"
    Global Data Provider (hiera configuration version 5)
      No such key: "lookup_options"
    Environment Data Provider (hiera configuration version 5)
      Hierarchy entry "Common"
        Path "#{environmentpath}/production/data/common.yaml"
          Original path: "common.yaml"
          Found key: "lookup_options" value: {
            "a" => "first"
          }
  Searching for "a"
    Global Data Provider (hiera configuration version 5)
      No such key: "a"
    Environment Data Provider (hiera configuration version 5)
      Hierarchy entry "Common"
        Path "#{environmentpath}/production/data/common.yaml"
          Original path: "common.yaml"
          Found key: "a" value: "This is A"
      EXPLANATION
    end

    it '--explain-options produces human readable text of a hash merge' do
      lookup.options[:node] = node
      lookup.options[:explain_options] = true
      expect(run_lookup(lookup)).to eql(<<-EXPLANATION.chomp)
Merge strategy hash
  Global Data Provider (hiera configuration version 5)
    No such key: "lookup_options"
  Environment Data Provider (hiera configuration version 5)
    Hierarchy entry "Common"
      Path "#{environmentpath}/production/data/common.yaml"
        Original path: "common.yaml"
        Found key: "lookup_options" value: {
          "a" => "first"
        }
  Merged result: {
    "a" => "first"
  }
      EXPLANATION
    end

    it '--explain-options produces human readable text of a hash merge and --debug produces the same output to debug logger' do
      lookup.options[:node] = node
      lookup.options[:explain_options] = true
      Puppet.debug = true
      logs = []
      Puppet::Util::Log.with_destination(Puppet::Test::LogCollector.new(logs)) do
        expect(run_lookup(lookup)).to eql(<<-EXPLANATION.chomp)
Merge strategy hash
  Global Data Provider (hiera configuration version 5)
    No such key: "lookup_options"
  Environment Data Provider (hiera configuration version 5)
    Hierarchy entry "Common"
      Path "#{environmentpath}/production/data/common.yaml"
        Original path: "common.yaml"
        Found key: "lookup_options" value: {
          "a" => "first"
        }
  Merged result: {
    "a" => "first"
  }
          EXPLANATION
      logs = logs.select { |log| log.level == :debug }.map { |log| log.message }
      expect(logs).to include(<<-EXPLANATION.chomp)
Lookup of '__global__'
  Merge strategy hash
    Global Data Provider (hiera configuration version 5)
      No such key: "lookup_options"
    Environment Data Provider (hiera configuration version 5)
      Hierarchy entry "Common"
        Path "#{environmentpath}/production/data/common.yaml"
          Original path: "common.yaml"
          Found key: "lookup_options" value: {
            "a" => "first"
          }
    Merged result: {
      "a" => "first"
    }
        EXPLANATION
      end
    end

    it '--explain produces human readable text of a hash merge when using both --explain and --explain-options' do
      lookup.options[:node] = node
      lookup.options[:explain] = true
      lookup.options[:explain_options] = true
      allow(lookup.command_line).to receive(:args).and_return(['a'])
      expect(run_lookup(lookup)).to eql(<<-EXPLANATION.chomp)
Searching for "lookup_options"
  Global Data Provider (hiera configuration version 5)
    No such key: "lookup_options"
  Environment Data Provider (hiera configuration version 5)
    Hierarchy entry "Common"
      Path "#{environmentpath}/production/data/common.yaml"
        Original path: "common.yaml"
        Found key: "lookup_options" value: {
          "a" => "first"
        }
Searching for "a"
  Global Data Provider (hiera configuration version 5)
    No such key: "a"
  Environment Data Provider (hiera configuration version 5)
    Hierarchy entry "Common"
      Path "#{environmentpath}/production/data/common.yaml"
        Original path: "common.yaml"
        Found key: "a" value: "This is A"
      EXPLANATION
    end

    it 'can produce a yaml explanation' do
      lookup.options[:node] = node
      lookup.options[:explain] = true
      lookup.options[:render_as] = :yaml
      allow(lookup.command_line).to receive(:args).and_return(['a'])
      output = run_lookup(lookup)
      expect(Puppet::Util::Yaml.safe_load(output, [Symbol])).to eq(expected_yaml_hash)
    end

    it 'can produce a json explanation' do
      lookup.options[:node] = node
      lookup.options[:explain] = true
      lookup.options[:render_as] = :json
      allow(lookup.command_line).to receive(:args).and_return(['a'])
      output = run_lookup(lookup)
      expect(JSON.parse(output)).to eq(expected_json_hash)
    end

    it 'can access values using dotted keys' do
      lookup.options[:node] = node
      lookup.options[:render_as] = :json
      allow(lookup.command_line).to receive(:args).and_return(['d.one.two.three'])
      output = run_lookup(lookup)
      expect(JSON.parse("[#{output}]")).to eq(['the value'])
    end

    it 'can access values using quoted dotted keys' do
      lookup.options[:node] = node
      lookup.options[:render_as] = :json
      allow(lookup.command_line).to receive(:args).and_return(['"e.one.two.three"'])
      output = run_lookup(lookup)
      expect(JSON.parse("[#{output}]")).to eq(['the value'])
    end

    it 'can access values using mix of dotted keys and quoted dotted keys' do
      lookup.options[:node] = node
      lookup.options[:render_as] = :json
      allow(lookup.command_line).to receive(:args).and_return(['"f.one"."two.three".1'])
      output = run_lookup(lookup)
      expect(JSON.parse("[#{output}]")).to eq(['second value'])
    end

    context 'the global scope' do
      include PuppetSpec::Files

      it "is unaffected by global variables unless '--compile' is used" do
        lookup.options[:node] = node
<<<<<<< HEAD
        lookup.options[:render_as] = :s
        lookup.command_line.stubs(:args).returns(['c'])
        expect(run_lookup(lookup)).to eql("This is")
=======
        allow(lookup.command_line).to receive(:args).and_return(['c'])
        expect(run_lookup(lookup)).to eql("--- This is")
>>>>>>> c4b0f889
      end

      it "is affected by global variables when '--compile' is used" do
        lookup.options[:node] = node
        lookup.options[:compile] = true
<<<<<<< HEAD
        lookup.options[:render_as] = :s
        lookup.command_line.stubs(:args).returns(['c'])
        expect(run_lookup(lookup)).to eql("This is C from site.pp")
=======
        allow(lookup.command_line).to receive(:args).and_return(['c'])
        expect(run_lookup(lookup)).to eql("--- This is C from site.pp")
>>>>>>> c4b0f889
      end

      it 'receives extra facts in top scope' do
        file_path = tmpdir('lookup_spec')
        filename = File.join(file_path, "facts.yaml")
        File.open(filename, "w+") { |f| f.write(<<-YAML.unindent) }
          ---
          cx: ' C from facts'
          YAML

        lookup.options[:node] = node
        lookup.options[:fact_file] = filename
<<<<<<< HEAD
        lookup.options[:render_as] = :s
        lookup.command_line.stubs(:args).returns(['c'])
        expect(run_lookup(lookup)).to eql("This is C from facts")
=======
        allow(lookup.command_line).to receive(:args).and_return(['c'])
        expect(run_lookup(lookup)).to eql("--- This is C from facts")
>>>>>>> c4b0f889
      end

      it 'receives extra facts in the facts hash' do
        file_path = tmpdir('lookup_spec')
        filename = File.join(file_path, "facts.yaml")
        File.open(filename, "w+") { |f| f.write(<<-YAML.unindent) }
          ---
          cx: ' G from facts'
        YAML

        lookup.options[:node] = node
        lookup.options[:fact_file] = filename
<<<<<<< HEAD
        lookup.options[:render_as] = :s
        lookup.command_line.stubs(:args).returns(['g'])
        expect(run_lookup(lookup)).to eql("This is G from facts in facts hash")
=======
        allow(lookup.command_line).to receive(:args).and_return(['g'])
        expect(run_lookup(lookup)).to eql("--- This is G from facts in facts hash")
>>>>>>> c4b0f889
      end
    end

    context 'using a puppet function as data provider' do
      let(:node) { Puppet::Node.new("testnode", :facts => facts, :environment => 'puppet_func_provider') }

      it "works OK in the absense of '--compile'" do
        lookup.options[:node] = node
<<<<<<< HEAD
        lookup.command_line.stubs(:args).returns(['c'])
        lookup.options[:render_as] = :s
        expect(run_lookup(lookup)).to eql("This is C from data.pp")
=======
        allow(lookup.command_line).to receive(:args).and_return(['c'])
        expect(run_lookup(lookup)).to eql("--- This is C from data.pp")
>>>>>>> c4b0f889
      end

      it "global scope is affected by global variables when '--compile' is used" do
        lookup.options[:node] = node
        lookup.options[:compile] = true
<<<<<<< HEAD
        lookup.options[:render_as] = :s
        lookup.command_line.stubs(:args).returns(['c'])
        expect(run_lookup(lookup)).to eql("This is C from site.pp")
=======
        allow(lookup.command_line).to receive(:args).and_return(['c'])
        expect(run_lookup(lookup)).to eql("--- This is C from site.pp")
>>>>>>> c4b0f889
      end
    end
  end
end<|MERGE_RESOLUTION|>--- conflicted
+++ resolved
@@ -72,31 +72,19 @@
       it "accepts --merge #{opt}" do
         lookup.options[:node] = 'dantooine.local'
         lookup.options[:merge] = opt
-<<<<<<< HEAD
-        lookup.options[:render_as] = :s
-        lookup.command_line.stubs(:args).returns(['atton', 'kreia'])
-        lookup.stubs(:generate_scope).yields('scope')
-        Puppet::Pops::Lookup.stubs(:lookup).returns('rand')
-        expect(run_lookup(lookup)).to eql("rand")
-=======
+        lookup.options[:render_as] = :s
         allow(lookup.command_line).to receive(:args).and_return(['atton', 'kreia'])
         allow(lookup).to receive(:generate_scope).and_yield('scope')
         allow(Puppet::Pops::Lookup).to receive(:lookup).and_return('rand')
-        expect(run_lookup(lookup)).to eql("--- rand")
->>>>>>> c4b0f889
+        expect(run_lookup(lookup)).to eql("rand")
       end
     end
 
     it "prints the value found by lookup" do
       lookup.options[:node] = 'dantooine.local'
-<<<<<<< HEAD
       lookup.options[:render_as] = :s
-      lookup.command_line.stubs(:args).returns(['atton', 'kreia'])
-      lookup.stubs(:generate_scope).yields('scope')
-=======
       allow(lookup.command_line).to receive(:args).and_return(['atton', 'kreia'])
       allow(lookup).to receive(:generate_scope).and_yield('scope')
->>>>>>> c4b0f889
 
       allow(Puppet::Pops::Lookup).to receive(:lookup).and_return('rand')
 
@@ -516,27 +504,17 @@
 
       it "is unaffected by global variables unless '--compile' is used" do
         lookup.options[:node] = node
-<<<<<<< HEAD
-        lookup.options[:render_as] = :s
-        lookup.command_line.stubs(:args).returns(['c'])
+        lookup.options[:render_as] = :s
+        allow(lookup.command_line).to receive(:args).and_return(['c'])
         expect(run_lookup(lookup)).to eql("This is")
-=======
-        allow(lookup.command_line).to receive(:args).and_return(['c'])
-        expect(run_lookup(lookup)).to eql("--- This is")
->>>>>>> c4b0f889
       end
 
       it "is affected by global variables when '--compile' is used" do
         lookup.options[:node] = node
         lookup.options[:compile] = true
-<<<<<<< HEAD
-        lookup.options[:render_as] = :s
-        lookup.command_line.stubs(:args).returns(['c'])
+        lookup.options[:render_as] = :s
+        allow(lookup.command_line).to receive(:args).and_return(['c'])
         expect(run_lookup(lookup)).to eql("This is C from site.pp")
-=======
-        allow(lookup.command_line).to receive(:args).and_return(['c'])
-        expect(run_lookup(lookup)).to eql("--- This is C from site.pp")
->>>>>>> c4b0f889
       end
 
       it 'receives extra facts in top scope' do
@@ -549,14 +527,9 @@
 
         lookup.options[:node] = node
         lookup.options[:fact_file] = filename
-<<<<<<< HEAD
-        lookup.options[:render_as] = :s
-        lookup.command_line.stubs(:args).returns(['c'])
+        lookup.options[:render_as] = :s
+        allow(lookup.command_line).to receive(:args).and_return(['c'])
         expect(run_lookup(lookup)).to eql("This is C from facts")
-=======
-        allow(lookup.command_line).to receive(:args).and_return(['c'])
-        expect(run_lookup(lookup)).to eql("--- This is C from facts")
->>>>>>> c4b0f889
       end
 
       it 'receives extra facts in the facts hash' do
@@ -569,14 +542,9 @@
 
         lookup.options[:node] = node
         lookup.options[:fact_file] = filename
-<<<<<<< HEAD
-        lookup.options[:render_as] = :s
-        lookup.command_line.stubs(:args).returns(['g'])
+        lookup.options[:render_as] = :s
+        allow(lookup.command_line).to receive(:args).and_return(['g'])
         expect(run_lookup(lookup)).to eql("This is G from facts in facts hash")
-=======
-        allow(lookup.command_line).to receive(:args).and_return(['g'])
-        expect(run_lookup(lookup)).to eql("--- This is G from facts in facts hash")
->>>>>>> c4b0f889
       end
     end
 
@@ -585,27 +553,17 @@
 
       it "works OK in the absense of '--compile'" do
         lookup.options[:node] = node
-<<<<<<< HEAD
-        lookup.command_line.stubs(:args).returns(['c'])
+        allow(lookup.command_line).to receive(:args).and_return(['c'])
         lookup.options[:render_as] = :s
         expect(run_lookup(lookup)).to eql("This is C from data.pp")
-=======
-        allow(lookup.command_line).to receive(:args).and_return(['c'])
-        expect(run_lookup(lookup)).to eql("--- This is C from data.pp")
->>>>>>> c4b0f889
       end
 
       it "global scope is affected by global variables when '--compile' is used" do
         lookup.options[:node] = node
         lookup.options[:compile] = true
-<<<<<<< HEAD
-        lookup.options[:render_as] = :s
-        lookup.command_line.stubs(:args).returns(['c'])
+        lookup.options[:render_as] = :s
+        allow(lookup.command_line).to receive(:args).and_return(['c'])
         expect(run_lookup(lookup)).to eql("This is C from site.pp")
-=======
-        allow(lookup.command_line).to receive(:args).and_return(['c'])
-        expect(run_lookup(lookup)).to eql("--- This is C from site.pp")
->>>>>>> c4b0f889
       end
     end
   end
