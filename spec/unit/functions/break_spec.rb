require 'spec_helper'

require 'puppet_spec/compiler'
require 'matchers/resource'

describe 'the break function' do
  include PuppetSpec::Compiler
  include Matchers::Resource

  context  do
<<<<<<< HEAD
    it 'breaks iteration as if at end of input in a map' do
=======
    it 'breaks iteration as if at end of input in a map for an array' do
>>>>>>> b7cca208
      expect(compile_to_catalog(<<-CODE)).to have_resource('Notify[[1, 2]]')
          function please_break() {
            [1,2,3].map |$x| { if $x == 3 { break() } $x }
          }
          notify { String(please_break()): }
        CODE
    end
<<<<<<< HEAD

    it 'breaks iteration as if at end of input in a reduce' do
      expect(compile_to_catalog(<<-CODE)).to have_resource('Notify[6]')
          function please_break() {
            [1,2,3,4].reduce |$memo, $x| { if $x == 4 { break() } $memo + $x }
          }
          notify { String(please_break()): }
        CODE
    end

    it 'breaks iteration as if at end of input in an each' do
      expect(compile_to_catalog(<<-CODE)).to_not have_resource('Notify[3]')
          function please_break() {
            [1,2,3].each |$x| { if $x == 3 { break() } notify { "$x": } }
          }
          please_break()
        CODE
    end

    it 'breaks iteration as if at end of input in a reverse_each' do
      expect(compile_to_catalog(<<-CODE)).to have_resource('Notify[2]')
          function please_break() {
            [1,2,3].reverse_each |$x| { if $x == 1 { break() } notify { "$x": } }
          }
          please_break()
        CODE
    end

  end
=======
>>>>>>> b7cca208

    it 'breaks iteration as if at end of input in a map for a hash' do
      expect(compile_to_catalog(<<-CODE)).to have_resource('Notify[[1, 2]]')
          function please_break() {
            {'a' => 1, 'b' => 2, 'c' => 3}.map |$x, $y| { if $y == 3 { break() } $y }
          }
          notify { String(please_break()): }
        CODE
    end

    it 'breaks iteration as if at end of input in a reduce for an array' do
      expect(compile_to_catalog(<<-CODE)).to have_resource('Notify[6]')
          function please_break() {
            [1,2,3,4].reduce |$memo, $x| { if $x == 4 { break() } $memo + $x }
          }
          notify { String(please_break()): }
        CODE
    end

    it 'breaks iteration as if at end of input in a reduce for a hash' do
      expect(compile_to_catalog(<<-CODE)).to have_resource("Notify[['abc', 6]]")
          function please_break() {
            {'a' => 1, 'b' => 2, 'c' => 3, 'd' => 4}.reduce |$memo, $x| {
              if $x[1] == 4 { break() }
              $string = "${memo[0]}${x[0]}"
              $number = $memo[1] + $x[1]
              [$string, $number]
            }
          }
          notify { String(please_break()): }
        CODE
    end

    it 'breaks iteration as if at end of input in an each for an array' do
      expect(compile_to_catalog(<<-CODE)).to_not have_resource('Notify[3]')
          function please_break() {
            [1,2,3].each |$x| { if $x == 3 { break() } notify { "$x": } }
          }
          please_break()
        CODE
    end

    it 'breaks iteration as if at end of input in an each for a hash' do
      expect(compile_to_catalog(<<-CODE)).to_not have_resource('Notify[3]')
          function please_break() {
            {'a' => 1, 'b' => 2, 'c' => 3}.each |$x, $y| { if $y == 3 { break() } notify { "$y": } }
          }
          please_break()
        CODE
    end

    it 'breaks iteration as if at end of input in a reverse_each' do
      expect(compile_to_catalog(<<-CODE)).to have_resource('Notify[2]')
          function please_break() {
            [1,2,3].reverse_each |$x| { if $x == 1 { break() } notify { "$x": } }
          }
          please_break()
        CODE
    end

    it 'does not provide early exit from a class' do
      # A break would semantically mean that the class should not be included - as if the
      # iteration over class names should stop. That is too magic and should
      # be done differently by the user.
      #
      expect do
        compile_to_catalog(<<-CODE)
          class does_break {
            notice 'a'
            if 1 == 1 { break() } # avoid making next line statically unreachable
            notice 'b'
          }
          include(does_break)
        CODE
      end.to raise_error(/break\(\) from context where this is illegal at unknown:3 on node.*/)
    end

    it 'does not provide early exit from a define' do
      # A break would semantically mean that the resource should not be created - as if the
      # iteration over resource titles should stop. That is too magic and should
      # be done differently by the user.
      #
      expect do
        compile_to_catalog(<<-CODE)
          define does_break {
            notice 'a'
            if 1 == 1 { break() } # avoid making next line statically unreachable
            notice 'b'
          }
            does_break { 'no_you_cannot': }
        CODE
      end.to raise_error(/break\(\) from context where this is illegal at unknown:3 on node.*/)
    end

    it 'can be called when nested in a function to make that function behave as a break' do
      # This allows functions like break_when(...) to be implemented by calling break() conditionally
      #
      expect(eval_and_collect_notices(<<-CODE)).to eql(['[100]'])
        function nested_break($x) {
          if $x == 2 { break() } else { $x * 100 }
        }
        function example() {
          [1,2,3].map |$x| { nested_break($x)  }
        }
        notice example()
        CODE
    end

    it 'can not be called nested from top scope' do
      expect do
        compile_to_catalog(<<-CODE)
          # line 1
          # line 2
          $result = with(1) |$x| { with($x) |$x| {break() }}
          notice $result
        CODE
      end.to raise_error(/break\(\) from context where this is illegal at unknown:3 on node.*/)
    end

    it 'can not be called from top scope' do
      expect do
        compile_to_catalog(<<-CODE)
          # line 1
          # line 2
          break()
        CODE
      end.to raise_error(/break\(\) from context where this is illegal at unknown:3 on node.*/)
    end
  end
end<|MERGE_RESOLUTION|>--- conflicted
+++ resolved
@@ -8,11 +8,7 @@
   include Matchers::Resource
 
   context  do
-<<<<<<< HEAD
-    it 'breaks iteration as if at end of input in a map' do
-=======
     it 'breaks iteration as if at end of input in a map for an array' do
->>>>>>> b7cca208
       expect(compile_to_catalog(<<-CODE)).to have_resource('Notify[[1, 2]]')
           function please_break() {
             [1,2,3].map |$x| { if $x == 3 { break() } $x }
@@ -20,7 +16,6 @@
           notify { String(please_break()): }
         CODE
     end
-<<<<<<< HEAD
 
     it 'breaks iteration as if at end of input in a reduce' do
       expect(compile_to_catalog(<<-CODE)).to have_resource('Notify[6]')
@@ -48,10 +43,6 @@
           please_break()
         CODE
     end
-
-  end
-=======
->>>>>>> b7cca208
 
     it 'breaks iteration as if at end of input in a map for a hash' do
       expect(compile_to_catalog(<<-CODE)).to have_resource('Notify[[1, 2]]')
