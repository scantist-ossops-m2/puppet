require 'spec_helper'
require 'puppet/network/http/connection'
require 'puppet_spec/validators'
require 'puppet/test_ca'

describe Puppet::Network::HTTP::Connection do
  let (:host) { "me" }
  let (:port) { 54321 }
  subject { Puppet::Network::HTTP::Connection.new(host, port, :verify => Puppet::SSL::Validator.no_validator) }
  let (:httpok) { Net::HTTPOK.new('1.1', 200, '') }

  context "when providing HTTP connections" do
    context "when initializing http instances" do
      it "should return an http instance created with the passed host and port" do
        conn = Puppet::Network::HTTP::Connection.new(host, port, :verify => Puppet::SSL::Validator.no_validator)

        expect(conn.address).to eq(host)
        expect(conn.port).to eq(port)
      end

      it "should enable ssl on the http instance by default" do
        conn = Puppet::Network::HTTP::Connection.new(host, port, :verify => Puppet::SSL::Validator.no_validator)

        expect(conn).to be_use_ssl
      end

      it "can disable ssl using an option and ignore the verify" do
        conn = Puppet::Network::HTTP::Connection.new(host, port, :use_ssl => false)

        expect(conn).to_not be_use_ssl
      end

      it "can enable ssl using an option" do
        conn = Puppet::Network::HTTP::Connection.new(host, port, :use_ssl => true, :verify => Puppet::SSL::Validator.no_validator)

        expect(conn).to be_use_ssl
      end

      it "ignores the ':verify' option when ssl is disabled" do
        conn = Puppet::Network::HTTP::Connection.new(host, port, :use_ssl => false, :verify => Puppet::SSL::Validator.no_validator)

        expect(conn.verifier).to be_nil
      end

      it "wraps the validator in an adapter" do
        conn = Puppet::Network::HTTP::Connection.new(host, port, :verify => Puppet::SSL::Validator.no_validator)

        expect(conn.verifier).to be_a_kind_of(Puppet::SSL::VerifierAdapter)
      end

      it "should raise Puppet::Error when invalid options are specified" do
        expect { Puppet::Network::HTTP::Connection.new(host, port, :invalid_option => nil) }.to raise_error(Puppet::Error, 'Unrecognized option(s): :invalid_option')
      end

      it "accepts a verifier" do
        verifier = Puppet::SSL::Verifier.new('fqdn', stub('ssl_context'))
        conn = Puppet::Network::HTTP::Connection.new(host, port, :use_ssl => true, :verifier => verifier)

        expect(conn.verifier).to eq(verifier)
      end

      it "raises if the wrong verifier class is specified" do
        expect {
          Puppet::Network::HTTP::Connection.new(host, port, :verifier => Puppet::SSL::Validator.default_validator)
        }.to raise_error(ArgumentError,
                         "Expected an instance of Puppet::SSL::Verifier but was passed a Puppet::SSL::Validator::DefaultValidator")
      end
    end
  end

  context "when handling requests", :vcr do
    let (:host) { "my-server" }
    let (:port) { 8140 }
    let (:subject) { Puppet::Network::HTTP::Connection.new(host, port, :use_ssl => false, :verify => Puppet::SSL::Validator.no_validator) }

    { :request_get  => {},
      :request_head => {},
      :request_post => "param: value" }.each do |method,body|
      context "##{method}" do
        it "should yield to the block" do
          Net::HTTP.any_instance.stubs(method).yields.returns(httpok)

          block_executed = false
          subject.send(method, "/foo", body) do |response|
            block_executed = true
          end
          expect(block_executed).to eq(true)
        end
      end
    end
  end

<<<<<<< HEAD
=======
  shared_examples_for 'ssl verifier' do
    include PuppetSpec::Files

    let (:host) { "my_server" }
    let (:port) { 8140 }

    # This is terrible, and is doing things that should probably be in spec/lib/puppet_spec/validators.rb,
    # but we can't call allow from there.
    before(:each) do
      allow_any_instance_of(ConstantErrorValidator).to receive(:setup_connection) do |cev, connection|
        allow(connection).to receive(:start).and_raise(OpenSSL::SSL::SSLError.new(cev.instance_variable_get(:@fails_with)))
      end
    end

    before :all do
      WebMock.disable!
    end

    after :all do
      WebMock.enable!
    end

    it "should provide a useful error message when one is available and certificate validation fails", :unless => Puppet::Util::Platform.windows? do
      connection = Puppet::Network::HTTP::Connection.new(
        host, port,
        :verify => ConstantErrorValidator.new(:fails_with => 'certificate verify failed',
                                              :error_string => 'shady looking signature'))

      expect do
        connection.get('request')
      end.to raise_error(Puppet::Error, /certificate verify failed: \[shady looking signature\]/)
    end

    it "should provide a helpful error message when hostname was not match with server certificate", :unless => Puppet::Util::Platform.windows? || RUBY_PLATFORM == 'java' do
      Puppet[:confdir] = tmpdir('conf')

      connection = Puppet::Network::HTTP::Connection.new(
      host, port,
      :verify => ConstantErrorValidator.new(
        :fails_with => 'hostname was not match with server certificate',
        :peer_certs => [Puppet::TestCa.new.generate('not_my_server',
                                                    :subject_alt_names => 'DNS:foo,DNS:bar,DNS:baz,DNS:not_my_server')[:cert]]))

      expect do
        connection.get('request')
      end.to raise_error(Puppet::Error) do |error|
        error.message =~ /\AServer hostname 'my_server' did not match server certificate; expected one of (.+)/
        expect($1.split(', ')).to match_array(%w[DNS:foo DNS:bar DNS:baz DNS:not_my_server not_my_server])
      end
    end

    it "should pass along the error message otherwise" do
      connection = Puppet::Network::HTTP::Connection.new(
        host, port,
        :verify => ConstantErrorValidator.new(:fails_with => 'some other message'))

      expect do
        connection.get('request')
      end.to raise_error(/some other message/)
    end

    it "should check all peer certificates for upcoming expiration", :unless => Puppet::Util::Platform.windows? || RUBY_PLATFORM == 'java' do
      Puppet[:confdir] = tmpdir('conf')
      cert = Puppet::TestCa.new.generate('server',
                                         :subject_alt_names => 'DNS:foo,DNS:bar,DNS:baz,DNS:server')[:cert]

      connection = Puppet::Network::HTTP::Connection.new(
        host, port,
        :verify => NoProblemsValidator.new(cert))

      allow_any_instance_of(Net::HTTP).to receive(:start)
      allow_any_instance_of(Net::HTTP).to receive(:request).and_return(httpok)
      allow_any_instance_of(Puppet::Network::HTTP::Pool).to receive(:setsockopts)

      connection.get('request')
    end
  end

  context "when using single use HTTPS connections", :unless => RUBY_PLATFORM == 'java' do
    it_behaves_like 'ssl verifier' do
    end
  end

  context "when using persistent HTTPS connections", :unless => RUBY_PLATFORM == 'java' do
    around :each do |example|
      pool = Puppet::Network::HTTP::Pool.new
      Puppet.override(:http_pool => pool) do
        example.run
      end
      pool.close
    end

    it_behaves_like 'ssl verifier' do
    end
  end

>>>>>>> a779a890
  context "when response is a redirect" do
    let (:site)       { Puppet::Network::HTTP::Site.new('http', 'my_server', 8140) }
    let (:other_site) { Puppet::Network::HTTP::Site.new('http', 'redirected', 9292) }
    let (:other_path) { "other-path" }
    let (:verify) { Puppet::SSL::Validator.no_validator }
    let (:subject) { Puppet::Network::HTTP::Connection.new(site.host, site.port, :use_ssl => false, :verify => verify) }
    let (:httpredirection) do
      response = Net::HTTPFound.new('1.1', 302, 'Moved Temporarily')
      response['location'] = "#{other_site.addr}/#{other_path}"
      allow(response).to receive(:read_body).and_return("This resource has moved")
      response
    end

    def create_connection(site, options)
      options[:use_ssl] = site.use_ssl?
      Puppet::Network::HTTP::Connection.new(site.host, site.port, options)
    end

    it "should redirect to the final resource location" do
      http = double('http')
      allow(http).to receive(:request).and_return(httpredirection, httpok)

      pool = Puppet.lookup(:http_pool)
      expect(pool).to receive(:with_connection).with(site, anything).and_yield(http).ordered
      expect(pool).to receive(:with_connection).with(other_site, anything).and_yield(http).ordered

      conn = create_connection(site, :verify => verify)
      conn.get('/foo')
    end

    def expects_redirection(conn, &block)
      http = double('http')
      allow(http).to receive(:request).and_return(httpredirection)

      pool = Puppet.lookup(:http_pool)
      expect(pool).to receive(:with_connection).with(site, anything).and_yield(http)
      pool
    end

    def expects_limit_exceeded(conn)
      expect {
        conn.get('/')
      }.to raise_error(Puppet::Network::HTTP::RedirectionLimitExceededException)
    end

    it "should not redirect when the limit is 0" do
      conn = create_connection(site, :verify => verify, :redirect_limit => 0)

      pool = expects_redirection(conn)
      expect(pool).not_to receive(:with_connection).with(other_site, anything)

      expects_limit_exceeded(conn)
    end

    it "should redirect only once" do
      conn = create_connection(site, :verify => verify, :redirect_limit => 1)

      pool = expects_redirection(conn)
      expect(pool).to receive(:with_connection).with(other_site, anything).once

      expects_limit_exceeded(conn)
    end

    it "should raise an exception when the redirect limit is exceeded" do
      conn = create_connection(site, :verify => verify, :redirect_limit => 3)

      pool = expects_redirection(conn)
      expect(pool).to receive(:with_connection).with(other_site, anything).exactly(3).times

      expects_limit_exceeded(conn)
    end
  end

  context "when response indicates an overloaded server" do
    let(:http) { double('http') }
    let(:site) { Puppet::Network::HTTP::Site.new('http', 'my_server', 8140) }
    let(:verify) { Puppet::SSL::Validator.no_validator }
    let(:httpunavailable) { Net::HTTPServiceUnavailable.new('1.1', 503, 'Service Unavailable') }

    subject { Puppet::Network::HTTP::Connection.new(site.host, site.port, :use_ssl => false, :verify => verify) }

    context "when parsing Retry-After headers" do
      # Private method. Create a reference that can be called by tests.
      let(:header_parser) { subject.method(:parse_retry_after_header) }

      it "returns 0 when parsing a RFC 2822 date that has passed" do
        test_date = 'Wed, 13 Apr 2005 15:18:05 GMT'

        expect(header_parser.call(test_date)).to eq(0)
      end
    end

    it "should return a 503 response if Retry-After is not set" do
      allow(http).to receive(:request).and_return(httpunavailable)

      pool = Puppet.lookup(:http_pool)
      expect(pool).to receive(:with_connection).with(site, anything).and_yield(http)

      result = subject.get('/foo')

      expect(result.code).to eq(503)
    end

    it "should return a 503 response if Retry-After is not convertible to an Integer or RFC 2822 Date" do
      httpunavailable['Retry-After'] = 'foo'
      allow(http).to receive(:request).and_return(httpunavailable)

      pool = Puppet.lookup(:http_pool)
      expect(pool).to receive(:with_connection).with(site, anything).and_yield(http)

      result = subject.get('/foo')

      expect(result.code).to eq(503)
    end

    it "should sleep and retry if Retry-After is an Integer" do
      httpunavailable['Retry-After'] = '42'
      allow(http).to receive(:request).and_return(httpunavailable, httpok)

      pool = Puppet.lookup(:http_pool)
      expect(pool).to receive(:with_connection).with(site, anything).twice.and_yield(http)

      expect(::Kernel).to receive(:sleep).with(42)

      result = subject.get('/foo')

      expect(result.code).to eq(200)
    end

    it "should sleep and retry if Retry-After is an RFC 2822 Date" do
      httpunavailable['Retry-After'] = 'Wed, 13 Apr 2005 15:18:05 GMT'
      allow(http).to receive(:request).and_return(httpunavailable, httpok)

      now = DateTime.new(2005, 4, 13, 8, 17, 5, '-07:00')
      allow(DateTime).to receive(:now).and_return(now)

      pool = Puppet.lookup(:http_pool)
      expect(pool).to receive(:with_connection).with(site, anything).twice.and_yield(http)

      expect(::Kernel).to receive(:sleep).with(60)

      result = subject.get('/foo')

      expect(result.code).to eq(200)
    end

    it "should sleep for no more than the Puppet runinterval" do
      httpunavailable['Retry-After'] = '60'
      allow(http).to receive(:request).and_return(httpunavailable, httpok)
      Puppet[:runinterval] = 30

      pool = Puppet.lookup(:http_pool)
      expect(pool).to receive(:with_connection).with(site, anything).twice.and_yield(http)

      expect(::Kernel).to receive(:sleep).with(30)

      subject.get('/foo')
    end
  end

  it "allows setting basic auth on get requests" do
    expect_request_with_basic_auth

    subject.get('/path', nil, :basic_auth => { :user => 'user', :password => 'password' })
  end

  it "allows setting basic auth on post requests" do
    expect_request_with_basic_auth

    subject.post('/path', 'data', nil, :basic_auth => { :user => 'user', :password => 'password' })
  end

  it "allows setting basic auth on head requests" do
    expect_request_with_basic_auth

    subject.head('/path', nil, :basic_auth => { :user => 'user', :password => 'password' })
  end

  it "allows setting basic auth on delete requests" do
    expect_request_with_basic_auth

    subject.delete('/path', nil, :basic_auth => { :user => 'user', :password => 'password' })
  end

  it "allows setting basic auth on put requests" do
    expect_request_with_basic_auth

    subject.put('/path', 'data', nil, :basic_auth => { :user => 'user', :password => 'password' })
  end

  def expect_request_with_basic_auth
    expect_any_instance_of(Net::HTTP).to receive(:request) do |_, request|
      expect(request['authorization']).to match(/^Basic/)
    end.and_return(httpok)
  end

  it "sets HTTP User-Agent header" do
    puppet_ua = "Puppet/#{Puppet.version} Ruby/#{RUBY_VERSION}-p#{RUBY_PATCHLEVEL} (#{RUBY_PLATFORM})"

    expect_any_instance_of(Net::HTTP).to receive(:request) do |_, request|
      expect(request['User-Agent']).to eq(puppet_ua)
    end.and_return(httpok)

    subject.get('/path')
  end
end<|MERGE_RESOLUTION|>--- conflicted
+++ resolved
@@ -53,7 +53,7 @@
       end
 
       it "accepts a verifier" do
-        verifier = Puppet::SSL::Verifier.new('fqdn', stub('ssl_context'))
+        verifier = Puppet::SSL::Verifier.new('fqdn', double('ssl_context'))
         conn = Puppet::Network::HTTP::Connection.new(host, port, :use_ssl => true, :verifier => verifier)
 
         expect(conn.verifier).to eq(verifier)
@@ -78,7 +78,10 @@
       :request_post => "param: value" }.each do |method,body|
       context "##{method}" do
         it "should yield to the block" do
-          Net::HTTP.any_instance.stubs(method).yields.returns(httpok)
+          allow_any_instance_of(Net::HTTP).to receive(method) do |_, *_, &block|
+            block.call()
+            httpok
+          end
 
           block_executed = false
           subject.send(method, "/foo", body) do |response|
@@ -90,105 +93,6 @@
     end
   end
 
-<<<<<<< HEAD
-=======
-  shared_examples_for 'ssl verifier' do
-    include PuppetSpec::Files
-
-    let (:host) { "my_server" }
-    let (:port) { 8140 }
-
-    # This is terrible, and is doing things that should probably be in spec/lib/puppet_spec/validators.rb,
-    # but we can't call allow from there.
-    before(:each) do
-      allow_any_instance_of(ConstantErrorValidator).to receive(:setup_connection) do |cev, connection|
-        allow(connection).to receive(:start).and_raise(OpenSSL::SSL::SSLError.new(cev.instance_variable_get(:@fails_with)))
-      end
-    end
-
-    before :all do
-      WebMock.disable!
-    end
-
-    after :all do
-      WebMock.enable!
-    end
-
-    it "should provide a useful error message when one is available and certificate validation fails", :unless => Puppet::Util::Platform.windows? do
-      connection = Puppet::Network::HTTP::Connection.new(
-        host, port,
-        :verify => ConstantErrorValidator.new(:fails_with => 'certificate verify failed',
-                                              :error_string => 'shady looking signature'))
-
-      expect do
-        connection.get('request')
-      end.to raise_error(Puppet::Error, /certificate verify failed: \[shady looking signature\]/)
-    end
-
-    it "should provide a helpful error message when hostname was not match with server certificate", :unless => Puppet::Util::Platform.windows? || RUBY_PLATFORM == 'java' do
-      Puppet[:confdir] = tmpdir('conf')
-
-      connection = Puppet::Network::HTTP::Connection.new(
-      host, port,
-      :verify => ConstantErrorValidator.new(
-        :fails_with => 'hostname was not match with server certificate',
-        :peer_certs => [Puppet::TestCa.new.generate('not_my_server',
-                                                    :subject_alt_names => 'DNS:foo,DNS:bar,DNS:baz,DNS:not_my_server')[:cert]]))
-
-      expect do
-        connection.get('request')
-      end.to raise_error(Puppet::Error) do |error|
-        error.message =~ /\AServer hostname 'my_server' did not match server certificate; expected one of (.+)/
-        expect($1.split(', ')).to match_array(%w[DNS:foo DNS:bar DNS:baz DNS:not_my_server not_my_server])
-      end
-    end
-
-    it "should pass along the error message otherwise" do
-      connection = Puppet::Network::HTTP::Connection.new(
-        host, port,
-        :verify => ConstantErrorValidator.new(:fails_with => 'some other message'))
-
-      expect do
-        connection.get('request')
-      end.to raise_error(/some other message/)
-    end
-
-    it "should check all peer certificates for upcoming expiration", :unless => Puppet::Util::Platform.windows? || RUBY_PLATFORM == 'java' do
-      Puppet[:confdir] = tmpdir('conf')
-      cert = Puppet::TestCa.new.generate('server',
-                                         :subject_alt_names => 'DNS:foo,DNS:bar,DNS:baz,DNS:server')[:cert]
-
-      connection = Puppet::Network::HTTP::Connection.new(
-        host, port,
-        :verify => NoProblemsValidator.new(cert))
-
-      allow_any_instance_of(Net::HTTP).to receive(:start)
-      allow_any_instance_of(Net::HTTP).to receive(:request).and_return(httpok)
-      allow_any_instance_of(Puppet::Network::HTTP::Pool).to receive(:setsockopts)
-
-      connection.get('request')
-    end
-  end
-
-  context "when using single use HTTPS connections", :unless => RUBY_PLATFORM == 'java' do
-    it_behaves_like 'ssl verifier' do
-    end
-  end
-
-  context "when using persistent HTTPS connections", :unless => RUBY_PLATFORM == 'java' do
-    around :each do |example|
-      pool = Puppet::Network::HTTP::Pool.new
-      Puppet.override(:http_pool => pool) do
-        example.run
-      end
-      pool.close
-    end
-
-    it_behaves_like 'ssl verifier' do
-    end
-  end
-
->>>>>>> a779a890
   context "when response is a redirect" do
     let (:site)       { Puppet::Network::HTTP::Site.new('http', 'my_server', 8140) }
     let (:other_site) { Puppet::Network::HTTP::Site.new('http', 'redirected', 9292) }
