#! /usr/bin/env ruby
require 'spec_helper'
require 'puppet/network/http/connection'
require 'puppet_spec/validators'
require 'puppet/test_ca'

describe Puppet::Network::HTTP::Connection do

  let (:host) { "me" }
  let (:port) { 54321 }
  subject { Puppet::Network::HTTP::Connection.new(host, port, :verify => Puppet::SSL::Validator.no_validator) }
  let (:httpok) { Net::HTTPOK.new('1.1', 200, '') }

  context "when providing HTTP connections" do
    context "when initializing http instances" do
      it "should return an http instance created with the passed host and port" do
        conn = Puppet::Network::HTTP::Connection.new(host, port, :verify => Puppet::SSL::Validator.no_validator)

        expect(conn.address).to eq(host)
        expect(conn.port).to eq(port)
      end

      it "should enable ssl on the http instance by default" do
        conn = Puppet::Network::HTTP::Connection.new(host, port, :verify => Puppet::SSL::Validator.no_validator)

        expect(conn).to be_use_ssl
      end

      it "can disable ssl using an option" do
        conn = Puppet::Network::HTTP::Connection.new(host, port, :use_ssl => false, :verify => Puppet::SSL::Validator.no_validator)

        expect(conn).to_not be_use_ssl
      end

      it "can enable ssl using an option" do
        conn = Puppet::Network::HTTP::Connection.new(host, port, :use_ssl => true, :verify => Puppet::SSL::Validator.no_validator)

        expect(conn).to be_use_ssl
      end

      it "should raise Puppet::Error when invalid options are specified" do
        expect { Puppet::Network::HTTP::Connection.new(host, port, :invalid_option => nil) }.to raise_error(Puppet::Error, 'Unrecognized option(s): :invalid_option')
      end
    end
  end

  context "when handling requests", :vcr do
    let (:host) { "my-server" }
    let (:port) { 8140 }
    let (:subject) { Puppet::Network::HTTP::Connection.new(host, port, :use_ssl => false, :verify => Puppet::SSL::Validator.no_validator) }

    { :request_get  => {},
      :request_head => {},
      :request_post => "param: value" }.each do |method,body|
      context "##{method}" do
        it "should yield to the block" do
          block_executed = false
          subject.send(method, "/foo", body) do |response|
            block_executed = true
          end
          expect(block_executed).to eq(true)
        end
      end
    end
  end

  shared_examples_for 'ssl verifier' do
    include PuppetSpec::Files

    let (:host) { "my_server" }
    let (:port) { 8140 }

    before :all do
      WebMock.disable!
    end

    after :all do
      WebMock.enable!
    end

<<<<<<< HEAD
    it "should provide a useful error message when one is available and certificate validation fails", :unless => Puppet::Util::Platform.windows? do
=======
    it "should provide a useful error message when one is available and certificate validation fails in ruby 2.4 and up" do
>>>>>>> c77417e8
      connection = Puppet::Network::HTTP::Connection.new(
        host, port,
        :verify => ConstantErrorValidator.new(:fails_with => 'certificate verify failed',
                                              :error_string => 'shady looking signature'))

      expect do
        connection.get('request')
      end.to raise_error(Puppet::Error, /certificate verify failed: \[shady looking signature\]/)
    end

<<<<<<< HEAD
    it "should provide a helpful error message when hostname was not match with server certificate", :unless => Puppet::Util::Platform.windows? || RUBY_PLATFORM == 'java' do
=======
    it "should provide a helpful error message when hostname does not match server certificate before ruby 2.4" do
>>>>>>> c77417e8
      Puppet[:confdir] = tmpdir('conf')

      connection = Puppet::Network::HTTP::Connection.new(
      host, port,
      :verify => ConstantErrorValidator.new(
<<<<<<< HEAD
        :fails_with => 'hostname was not match with server certificate',
        :peer_certs => [Puppet::TestCa.new.generate('not_my_server',
                                                    :subject_alt_names => 'DNS:foo,DNS:bar,DNS:baz,DNS:not_my_server')[:cert]]))
=======
        :fails_with => "hostname 'myserver' does not match the server certificate",
        :peer_certs => [Puppet::SSL::CertificateAuthority.new.generate(
          'not_my_server', :dns_alt_names => 'foo,bar,baz')]))
>>>>>>> c77417e8

      expect do
        connection.get('request')
      end.to raise_error(Puppet::Error) do |error|
        error.message =~ /\AServer hostname 'my_server' did not match server certificate; expected one of (.+)/
        expect($1.split(', ')).to match_array(%w[DNS:foo DNS:bar DNS:baz DNS:not_my_server not_my_server])
      end
    end

    it "should provide a helpful error message when hostname does not match server certificate in ruby 2.4 or greater" do
      Puppet[:confdir] = tmpdir('conf')

      connection = Puppet::Network::HTTP::Connection.new(
        host, port,
        :verify => ConstantErrorValidator.new(
          :fails_with => "certificate verify failed",
          :peer_certs => [Puppet::SSL::CertificateAuthority.new.generate(
                            'not_my_server', :dns_alt_names => 'foo,bar,baz')]))

      expect do
        connection.get('request')
      end.to raise_error(Puppet::Error) do |error|
        error.message =~ /\AServer hostname 'my_server' did not match server certificate; expected one of (.+)/
        expect($1.split(', ')).to match_array(%w[DNS:foo DNS:bar DNS:baz DNS:not_my_server not_my_server])
      end
    end

    it "should pass along the error message otherwise" do
      connection = Puppet::Network::HTTP::Connection.new(
        host, port,
        :verify => ConstantErrorValidator.new(:fails_with => 'some other message'))

      expect do
        connection.get('request')
      end.to raise_error(/some other message/)
    end

<<<<<<< HEAD
    it "should check all peer certificates for upcoming expiration", :unless => Puppet::Util::Platform.windows? || RUBY_PLATFORM == 'java' do
=======
    it "should check all peer certificates for upcoming expiration" do
>>>>>>> c77417e8
      Puppet[:confdir] = tmpdir('conf')
      cert = Puppet::TestCa.new.generate('server',
                                         :subject_alt_names => 'DNS:foo,DNS:bar,DNS:baz,DNS:server')[:cert]

      connection = Puppet::Network::HTTP::Connection.new(
        host, port,
        :verify => NoProblemsValidator.new(cert))

      Net::HTTP.any_instance.stubs(:start)
      Net::HTTP.any_instance.stubs(:request).returns(httpok)
      Puppet::Network::HTTP::Pool.any_instance.stubs(:setsockopts)

      connection.get('request')
    end
  end

  context "when using single use HTTPS connections", :unless => RUBY_PLATFORM == 'java' do
    it_behaves_like 'ssl verifier' do
    end
  end

  context "when using persistent HTTPS connections", :unless => RUBY_PLATFORM == 'java' do
    around :each do |example|
      pool = Puppet::Network::HTTP::Pool.new
      Puppet.override(:http_pool => pool) do
        example.run
      end
      pool.close
    end

    it_behaves_like 'ssl verifier' do
    end
  end

  context "when response is a redirect" do
    let (:site)       { Puppet::Network::HTTP::Site.new('http', 'my_server', 8140) }
    let (:other_site) { Puppet::Network::HTTP::Site.new('http', 'redirected', 9292) }
    let (:other_path) { "other-path" }
    let (:verify) { Puppet::SSL::Validator.no_validator }
    let (:subject) { Puppet::Network::HTTP::Connection.new(site.host, site.port, :use_ssl => false, :verify => verify) }
    let (:httpredirection) do
      response = Net::HTTPFound.new('1.1', 302, 'Moved Temporarily')
      response['location'] = "#{other_site.addr}/#{other_path}"
      response.stubs(:read_body).returns("This resource has moved")
      response
    end

    def create_connection(site, options)
      options[:use_ssl] = site.use_ssl?
      Puppet::Network::HTTP::Connection.new(site.host, site.port, options)
    end

    it "should redirect to the final resource location" do
      http = stub('http')
      http.stubs(:request).returns(httpredirection).then.returns(httpok)

      seq = sequence('redirection')
      pool = Puppet.lookup(:http_pool)
      pool.expects(:with_connection).with(site, anything).yields(http).in_sequence(seq)
      pool.expects(:with_connection).with(other_site, anything).yields(http).in_sequence(seq)

      conn = create_connection(site, :verify => verify)
      conn.get('/foo')
    end

    def expects_redirection(conn, &block)
      http = stub('http')
      http.stubs(:request).returns(httpredirection)

      pool = Puppet.lookup(:http_pool)
      pool.expects(:with_connection).with(site, anything).yields(http)
      pool
    end

    def expects_limit_exceeded(conn)
      expect {
        conn.get('/')
      }.to raise_error(Puppet::Network::HTTP::RedirectionLimitExceededException)
    end

    it "should not redirect when the limit is 0" do
      conn = create_connection(site, :verify => verify, :redirect_limit => 0)

      pool = expects_redirection(conn)
      pool.expects(:with_connection).with(other_site, anything).never

      expects_limit_exceeded(conn)
    end

    it "should redirect only once" do
      conn = create_connection(site, :verify => verify, :redirect_limit => 1)

      pool = expects_redirection(conn)
      pool.expects(:with_connection).with(other_site, anything).once

      expects_limit_exceeded(conn)
    end

    it "should raise an exception when the redirect limit is exceeded" do
      conn = create_connection(site, :verify => verify, :redirect_limit => 3)

      pool = expects_redirection(conn)
      pool.expects(:with_connection).with(other_site, anything).times(3)

      expects_limit_exceeded(conn)
    end
  end

  context "when response indicates an overloaded server" do
    let(:http) { stub('http') }
    let(:site) { Puppet::Network::HTTP::Site.new('http', 'my_server', 8140) }
    let(:verify) { Puppet::SSL::Validator.no_validator }
    let(:httpunavailable) { Net::HTTPServiceUnavailable.new('1.1', 503, 'Service Unavailable') }

    subject { Puppet::Network::HTTP::Connection.new(site.host, site.port, :use_ssl => false, :verify => verify) }

    context "when parsing Retry-After headers" do
      # Private method. Create a reference that can be called by tests.
      let(:header_parser) { subject.method(:parse_retry_after_header) }

      it "returns 0 when parsing a RFC 2822 date that has passed" do
        test_date = 'Wed, 13 Apr 2005 15:18:05 GMT'

        expect(header_parser.call(test_date)).to eq(0)
      end
    end

    it "should return a 503 response if Retry-After is not set" do
      http.stubs(:request).returns(httpunavailable)

      pool = Puppet.lookup(:http_pool)
      pool.expects(:with_connection).with(site, anything).yields(http)

      result = subject.get('/foo')

      expect(result.code).to eq(503)
    end

    it "should return a 503 response if Retry-After is not convertible to an Integer or RFC 2822 Date" do
      httpunavailable['Retry-After'] = 'foo'
      http.stubs(:request).returns(httpunavailable)

      pool = Puppet.lookup(:http_pool)
      pool.expects(:with_connection).with(site, anything).yields(http)

      result = subject.get('/foo')

      expect(result.code).to eq(503)
    end

    it "should sleep and retry if Retry-After is an Integer" do
      httpunavailable['Retry-After'] = '42'
      http.stubs(:request).returns(httpunavailable).then.returns(httpok)

      pool = Puppet.lookup(:http_pool)
      pool.expects(:with_connection).with(site, anything).twice.yields(http)

      ::Kernel.expects(:sleep).with(42)

      result = subject.get('/foo')

      expect(result.code).to eq(200)
    end

    it "should sleep and retry if Retry-After is an RFC 2822 Date" do
      httpunavailable['Retry-After'] = 'Wed, 13 Apr 2005 15:18:05 GMT'
      http.stubs(:request).returns(httpunavailable).then.returns(httpok)

      now = DateTime.new(2005, 4, 13, 8, 17, 5, '-07:00')
      DateTime.stubs(:now).returns(now)

      pool = Puppet.lookup(:http_pool)
      pool.expects(:with_connection).with(site, anything).twice.yields(http)

      ::Kernel.expects(:sleep).with(60)

      result = subject.get('/foo')

      expect(result.code).to eq(200)
    end

    it "should sleep for no more than the Puppet runinterval" do
      httpunavailable['Retry-After'] = '60'
      http.stubs(:request).returns(httpunavailable).then.returns(httpok)
      Puppet[:runinterval] = 30

      pool = Puppet.lookup(:http_pool)
      pool.expects(:with_connection).with(site, anything).twice.yields(http)

      ::Kernel.expects(:sleep).with(30)

      subject.get('/foo')
    end
  end

  it "allows setting basic auth on get requests" do
    expect_request_with_basic_auth

    subject.get('/path', nil, :basic_auth => { :user => 'user', :password => 'password' })
  end

  it "allows setting basic auth on post requests" do
    expect_request_with_basic_auth

    subject.post('/path', 'data', nil, :basic_auth => { :user => 'user', :password => 'password' })
  end

  it "allows setting basic auth on head requests" do
    expect_request_with_basic_auth

    subject.head('/path', nil, :basic_auth => { :user => 'user', :password => 'password' })
  end

  it "allows setting basic auth on delete requests" do
    expect_request_with_basic_auth

    subject.delete('/path', nil, :basic_auth => { :user => 'user', :password => 'password' })
  end

  it "allows setting basic auth on put requests" do
    expect_request_with_basic_auth

    subject.put('/path', 'data', nil, :basic_auth => { :user => 'user', :password => 'password' })
  end

  def expect_request_with_basic_auth
    Net::HTTP.any_instance.expects(:request).with do |request|
      expect(request['authorization']).to match(/^Basic/)
    end.returns(httpok)
  end

  it "sets HTTP User-Agent header" do
    puppet_ua = "Puppet/#{Puppet.version} Ruby/#{RUBY_VERSION}-p#{RUBY_PATCHLEVEL} (#{RUBY_PLATFORM})"

    Net::HTTP.any_instance.expects(:request).with do |request|
      expect(request['User-Agent']).to eq(puppet_ua)
    end.returns(httpok)

    subject.get('/path')
  end
end<|MERGE_RESOLUTION|>--- conflicted
+++ resolved
@@ -78,11 +78,7 @@
       WebMock.enable!
     end
 
-<<<<<<< HEAD
-    it "should provide a useful error message when one is available and certificate validation fails", :unless => Puppet::Util::Platform.windows? do
-=======
     it "should provide a useful error message when one is available and certificate validation fails in ruby 2.4 and up" do
->>>>>>> c77417e8
       connection = Puppet::Network::HTTP::Connection.new(
         host, port,
         :verify => ConstantErrorValidator.new(:fails_with => 'certificate verify failed',
@@ -93,26 +89,15 @@
       end.to raise_error(Puppet::Error, /certificate verify failed: \[shady looking signature\]/)
     end
 
-<<<<<<< HEAD
-    it "should provide a helpful error message when hostname was not match with server certificate", :unless => Puppet::Util::Platform.windows? || RUBY_PLATFORM == 'java' do
-=======
-    it "should provide a helpful error message when hostname does not match server certificate before ruby 2.4" do
->>>>>>> c77417e8
+    it "should provide a helpful error message when hostname does not match server certificate before ruby 2.4", :unless => RUBY_PLATFORM == 'java' do
       Puppet[:confdir] = tmpdir('conf')
 
       connection = Puppet::Network::HTTP::Connection.new(
       host, port,
       :verify => ConstantErrorValidator.new(
-<<<<<<< HEAD
-        :fails_with => 'hostname was not match with server certificate',
+        :fails_with => "hostname 'myserver' does not match the server certificate",
         :peer_certs => [Puppet::TestCa.new.generate('not_my_server',
                                                     :subject_alt_names => 'DNS:foo,DNS:bar,DNS:baz,DNS:not_my_server')[:cert]]))
-=======
-        :fails_with => "hostname 'myserver' does not match the server certificate",
-        :peer_certs => [Puppet::SSL::CertificateAuthority.new.generate(
-          'not_my_server', :dns_alt_names => 'foo,bar,baz')]))
->>>>>>> c77417e8
-
       expect do
         connection.get('request')
       end.to raise_error(Puppet::Error) do |error|
@@ -128,9 +113,8 @@
         host, port,
         :verify => ConstantErrorValidator.new(
           :fails_with => "certificate verify failed",
-          :peer_certs => [Puppet::SSL::CertificateAuthority.new.generate(
-                            'not_my_server', :dns_alt_names => 'foo,bar,baz')]))
-
+          :peer_certs => [Puppet::TestCa.new.generate('not_my_server',
+                                                      :subject_alt_names => 'DNS:foo,DNS:bar,DNS:baz,DNS:not_my_server')[:cert]]))
       expect do
         connection.get('request')
       end.to raise_error(Puppet::Error) do |error|
@@ -149,11 +133,7 @@
       end.to raise_error(/some other message/)
     end
 
-<<<<<<< HEAD
-    it "should check all peer certificates for upcoming expiration", :unless => Puppet::Util::Platform.windows? || RUBY_PLATFORM == 'java' do
-=======
-    it "should check all peer certificates for upcoming expiration" do
->>>>>>> c77417e8
+    it "should check all peer certificates for upcoming expiration", :unless => RUBY_PLATFORM == 'java' do
       Puppet[:confdir] = tmpdir('conf')
       cert = Puppet::TestCa.new.generate('server',
                                          :subject_alt_names => 'DNS:foo,DNS:bar,DNS:baz,DNS:server')[:cert]
