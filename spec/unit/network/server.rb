--- conflicted
+++ resolved
@@ -240,22 +240,13 @@
     end
 
     it "should fetch an instance of an HTTP server" do
-<<<<<<< HEAD
-        mock_http_server_class = mock('http server class')
-        mock_http_server_class.expects(:new).returns(@mock_http_server)
-        @server.expects(:http_server_class).returns(mock_http_server_class)
-=======
         @server.stubs(:http_server_class).returns(@mock_http_server_class)
         @mock_http_server_class.expects(:new).returns(@mock_http_server)
->>>>>>> d9846fc3
         @server.listen        
     end
 
     it "should cause the HTTP server to listen" do
-<<<<<<< HEAD
-=======
         @server.stubs(:http_server).returns(@mock_http_server)
->>>>>>> d9846fc3
         @mock_http_server.expects(:listen)
         @server.listen
     end
