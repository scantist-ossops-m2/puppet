#!/usr/bin/env ruby
#
#  Created by Luke Kanies on 2007-11-12.
#  Copyright (c) 2007. All rights reserved.

require File.dirname(__FILE__) + '/../spec_helper'
require 'puppet/configurer'

describe Puppet::Configurer do
  before do
    Puppet.settings.stubs(:use).returns(true)
    @agent = Puppet::Configurer.new
  end

  it "should include the Plugin Handler module" do
    Puppet::Configurer.ancestors.should be_include(Puppet::Configurer::PluginHandler)
  end

  it "should include the Fact Handler module" do
    Puppet::Configurer.ancestors.should be_include(Puppet::Configurer::FactHandler)
  end

  it "should use the puppetdlockfile as its lockfile path" do
    Puppet.settings.expects(:value).with(:puppetdlockfile).returns("/my/lock")
    Puppet::Configurer.lockfile_path.should == "/my/lock"
  end

  describe "when executing a pre-run hook" do
    it "should do nothing if the hook is set to an empty string" do
      Puppet.settings[:prerun_command] = ""
      Puppet::Util.expects(:exec).never

      @agent.execute_prerun_command
    end

    it "should execute any pre-run command provided via the 'prerun_command' setting" do
      Puppet.settings[:prerun_command] = "/my/command"
      Puppet::Util.expects(:execute).with { |args| args[0] == "/my/command" }

      @agent.execute_prerun_command
    end

    it "should fail if the command fails" do
      Puppet.settings[:prerun_command] = "/my/command"
      Puppet::Util.expects(:execute).raises Puppet::ExecutionFailure

      lambda { @agent.execute_prerun_command }.should raise_error(Puppet::Configurer::CommandHookError)
    end
  end

  describe "when executing a post-run hook" do
    it "should do nothing if the hook is set to an empty string" do
      Puppet.settings[:postrun_command] = ""
      Puppet::Util.expects(:exec).never

      @agent.execute_postrun_command
    end

    it "should execute any post-run command provided via the 'postrun_command' setting" do
      Puppet.settings[:postrun_command] = "/my/command"
      Puppet::Util.expects(:execute).with { |args| args[0] == "/my/command" }

      @agent.execute_postrun_command
    end

    it "should fail if the command fails" do
      Puppet.settings[:postrun_command] = "/my/command"
      Puppet::Util.expects(:execute).raises Puppet::ExecutionFailure

      lambda { @agent.execute_postrun_command }.should raise_error(Puppet::Configurer::CommandHookError)
    end
  end
end

describe Puppet::Configurer, "when initializing a report" do
  it "should return an instance of a transaction report" do
    Puppet.settings.stubs(:use).returns(true)
    @agent = Puppet::Configurer.new
    @agent.initialize_report.should be_instance_of(Puppet::Transaction::Report)
  end
end

describe Puppet::Configurer, "when executing a catalog run" do
  before do
    Puppet.settings.stubs(:use).returns(true)
    @agent = Puppet::Configurer.new
    @agent.stubs(:prepare)
    @agent.stubs(:facts_for_uploading).returns({})
    @catalog = Puppet::Resource::Catalog.new
    @catalog.stubs(:apply)
    @agent.stubs(:retrieve_catalog).returns @catalog
<<<<<<< HEAD
=======
    @agent.stubs(:save_last_run_summary)

    Puppet::Util::Log.stubs(:newdestination)
    Puppet::Util::Log.stubs(:close)
>>>>>>> ccc944f2
  end

  it "should prepare for the run" do
    @agent.expects(:prepare)

    @agent.run
  end

  it "should initialize a transaction report if one is not provided" do
    report = Puppet::Transaction::Report.new
    @agent.expects(:initialize_report).returns report

    @agent.run
  end

  it "should pass the new report to the catalog" do
    report = Puppet::Transaction::Report.new
    @agent.stubs(:initialize_report).returns report
    @catalog.expects(:apply).with{|options| options[:report] == report}

    @agent.run
  end

  it "should use the provided report if it was passed one" do
    report = Puppet::Transaction::Report.new
    @agent.expects(:initialize_report).never
    @catalog.expects(:apply).with{|options| options[:report] == report}

    @agent.run(:report => report)
  end

  it "should set the report as a log destination" do
    report = stub 'report'
    @agent.expects(:initialize_report).returns report

    Puppet::Util::Log.expects(:newdestination).with(report)

    @agent.run
  end

  it "should retrieve the catalog" do
    @agent.expects(:retrieve_catalog)

    @agent.run
  end

  it "should log a failure and do nothing if no catalog can be retrieved" do
    @agent.expects(:retrieve_catalog).returns nil

    Puppet.expects(:err).with "Could not retrieve catalog; skipping run"

    @agent.run
  end

  it "should apply the catalog with all options to :run" do
    @agent.expects(:retrieve_catalog).returns @catalog

    @catalog.expects(:apply).with { |args| args[:one] == true }
    @agent.run :one => true
  end

  it "should accept a catalog and use it instead of retrieving a different one" do
    @agent.expects(:retrieve_catalog).never

    @catalog.expects(:apply)
    @agent.run :one => true, :catalog => @catalog
  end

  it "should benchmark how long it takes to apply the catalog" do
    @agent.expects(:benchmark).with(:notice, "Finished catalog run")

    @agent.expects(:retrieve_catalog).returns @catalog

    @catalog.expects(:apply).never # because we're not yielding
    @agent.run
  end

  it "should execute post-run hooks after the run" do
    @agent.expects(:execute_postrun_command)

    @agent.run
  end

  it "should send the report" do
    report = Puppet::Transaction::Report.new
    @agent.expects(:initialize_report).returns report
    @agent.expects(:send_report).with { |r, trans| r == report }

    @agent.run
  end

  it "should send the transaction report with a reference to the transaction if a run was actually made" do
    report = Puppet::Transaction::Report.new
    @agent.expects(:initialize_report).returns report

    trans = stub 'transaction'
    @catalog.expects(:apply).returns trans

    @agent.expects(:send_report).with { |r, t| t == trans }

    @agent.run :catalog => @catalog
  end

  it "should send the transaction report even if the catalog could not be retrieved" do
    @agent.expects(:retrieve_catalog).returns nil

    report = Puppet::Transaction::Report.new
    @agent.expects(:initialize_report).returns report
    @agent.expects(:send_report)

    @agent.run
  end

  it "should send the transaction report even if there is a failure" do
    @agent.expects(:retrieve_catalog).raises "whatever"

    report = Puppet::Transaction::Report.new
    @agent.expects(:initialize_report).returns report
    @agent.expects(:send_report)

    lambda { @agent.run }.should raise_error
  end

  it "should remove the report as a log destination when the run is finished" do
    report = Puppet::Transaction::Report.new
    @agent.expects(:initialize_report).returns report
    report.expects(:<<).at_least_once

    @agent.run
    Puppet::Util::Log.destinations.should_not include(report)
  end

  it "should return the report as the result of the run" do
    report = Puppet::Transaction::Report.new
    @agent.expects(:initialize_report).returns report

    @agent.run.should equal(report)
  end
end

describe Puppet::Configurer, "when sending a report" do
  before do
    Puppet.settings.stubs(:use).returns(true)
    @configurer = Puppet::Configurer.new
    @configurer.stubs(:save_last_run_summary)

    @report = stub 'report'
    @trans = stub 'transaction'
  end

  it "should require a report" do
    lambda { @configurer.send_report }.should raise_error(ArgumentError)
  end

  it "should allow specification of a transaction" do
    lambda { @configurer.send_report(@report, @trans)  }.should_not raise_error(ArgumentError)
  end

  it "should use any provided transaction to add metrics to the report" do
    @trans.expects(:generate_report)
    @configurer.send_report(@report, @trans)
  end

  it "should print a report summary if configured to do so" do
    Puppet.settings[:summarize] = true

    @report.expects(:summary).returns "stuff"

    @configurer.expects(:puts).with("stuff")
    @configurer.send_report(@report)
  end

  it "should not print a report summary if not configured to do so" do
    Puppet.settings[:summarize] = false

    @configurer.expects(:puts).never
    @configurer.send_report(@report)
  end

  it "should save the report if reporting is enabled" do
    Puppet.settings[:report] = true

    @report.expects(:save)
    @configurer.send_report(@report)
  end

  it "should not save the report if reporting is disabled" do
    Puppet.settings[:report] = false

    @report.expects(:save).never
    @configurer.send_report(@report)
  end

  it "should save the last run summary if reporting is enabled" do
    Puppet.settings[:report] = true

    @configurer.expects(:save_last_run_summary).with(@report)
    @configurer.send_report(@report)
  end

  it "should not save the last run summary if reporting is disabled" do
    Puppet.settings[:report] = false

    @configurer.expects(:save_last_run_summary).never
    @configurer.send_report(@report)
  end

  it "should log but not fail if saving the report fails" do
    Puppet.settings[:report] = true

    @report.expects(:save).raises "whatever"

    Puppet.expects(:err)
    lambda { @configurer.send_report(@report) }.should_not raise_error
  end
end

describe Puppet::Configurer, "when saving the summary report file" do
  before do
    Puppet.settings.stubs(:use).returns(true)
    @configurer = Puppet::Configurer.new

    @report = stub 'report'
    @trans = stub 'transaction'
    @lastrunfd = stub 'lastrunfd'
    Puppet::Util::FileLocking.stubs(:writelock).yields(@lastrunfd)
  end

  it "should write the raw summary to the lastrunfile setting value" do
    Puppet::Util::FileLocking.expects(:writelock).with(Puppet[:lastrunfile], 0660)
    @configurer.save_last_run_summary(@report)
  end

  it "should write the raw summary as yaml" do
    @report.expects(:raw_summary).returns("summary")
    @lastrunfd.expects(:print).with(YAML.dump("summary"))
    @configurer.save_last_run_summary(@report)
  end

  it "should log but not fail if saving the last run summary fails" do
    Puppet::Util::FileLocking.expects(:writelock).raises "exception"
    Puppet.expects(:err)
    lambda { @configurer.save_last_run_summary(@report) }.should_not raise_error
  end

end

describe Puppet::Configurer, "when retrieving a catalog" do
  before do
    Puppet.settings.stubs(:use).returns(true)
    @agent = Puppet::Configurer.new
    @agent.stubs(:facts_for_uploading).returns({})

    @catalog = Puppet::Resource::Catalog.new

    # this is the default when using a Configurer instance
    Puppet::Resource::Catalog.indirection.stubs(:terminus_class).returns :rest

    @agent.stubs(:convert_catalog).returns @catalog
  end

  describe "and configured to only retrieve a catalog from the cache" do
    before do
      Puppet.settings[:use_cached_catalog] = true
    end

    it "should first look in the cache for a catalog" do
      Puppet::Resource::Catalog.expects(:find).with { |name, options| options[:ignore_terminus] == true }.returns @catalog
      Puppet::Resource::Catalog.expects(:find).with { |name, options| options[:ignore_cache] == true }.never

      @agent.retrieve_catalog.should == @catalog
    end

    it "should compile a new catalog if none is found in the cache" do
      Puppet::Resource::Catalog.expects(:find).with { |name, options| options[:ignore_terminus] == true }.returns nil
      Puppet::Resource::Catalog.expects(:find).with { |name, options| options[:ignore_cache] == true }.returns @catalog

      @agent.retrieve_catalog.should == @catalog
    end
  end

  describe "when not using a REST terminus for catalogs" do
    it "should not pass any facts when retrieving the catalog" do
      @agent.expects(:facts_for_uploading).never
      Puppet::Resource::Catalog.expects(:find).with { |name, options|
        options[:facts].nil?
      }.returns @catalog

      @agent.retrieve_catalog
    end
  end

  describe "when using a REST terminus for catalogs" do
    it "should pass the prepared facts and the facts format as arguments when retrieving the catalog" do
      @agent.expects(:facts_for_uploading).returns(:facts => "myfacts", :facts_format => :foo)
      Puppet::Resource::Catalog.expects(:find).with { |name, options|
        options[:facts] == "myfacts" and options[:facts_format] == :foo
      }.returns @catalog

      @agent.retrieve_catalog
    end
  end

  it "should use the Catalog class to get its catalog" do
    Puppet::Resource::Catalog.expects(:find).returns @catalog

    @agent.retrieve_catalog
  end

  it "should use its certname to retrieve the catalog" do
    Facter.stubs(:value).returns "eh"
    Puppet.settings[:certname] = "myhost.domain.com"
    Puppet::Resource::Catalog.expects(:find).with { |name, options| name == "myhost.domain.com" }.returns @catalog

    @agent.retrieve_catalog
  end

  it "should default to returning a catalog retrieved directly from the server, skipping the cache" do
    Puppet::Resource::Catalog.expects(:find).with { |name, options| options[:ignore_cache] == true }.returns @catalog

    @agent.retrieve_catalog.should == @catalog
  end

  it "should log and return the cached catalog when no catalog can be retrieved from the server" do
    Puppet::Resource::Catalog.expects(:find).with { |name, options| options[:ignore_cache] == true }.returns nil
    Puppet::Resource::Catalog.expects(:find).with { |name, options| options[:ignore_terminus] == true }.returns @catalog

    Puppet.expects(:notice)

    @agent.retrieve_catalog.should == @catalog
  end

  it "should not look in the cache for a catalog if one is returned from the server" do
    Puppet::Resource::Catalog.expects(:find).with { |name, options| options[:ignore_cache] == true }.returns @catalog
    Puppet::Resource::Catalog.expects(:find).with { |name, options| options[:ignore_terminus] == true }.never

    @agent.retrieve_catalog.should == @catalog
  end

  it "should return the cached catalog when retrieving the remote catalog throws an exception" do
    Puppet::Resource::Catalog.expects(:find).with { |name, options| options[:ignore_cache] == true }.raises "eh"
    Puppet::Resource::Catalog.expects(:find).with { |name, options| options[:ignore_terminus] == true }.returns @catalog

    @agent.retrieve_catalog.should == @catalog
  end

  it "should log and return nil if no catalog can be retrieved from the server and :usecacheonfailure is disabled" do
    Puppet.stubs(:[])
    Puppet.expects(:[]).with(:usecacheonfailure).returns false
    Puppet::Resource::Catalog.expects(:find).with { |name, options| options[:ignore_cache] == true }.returns nil

    Puppet.expects(:warning)

    @agent.retrieve_catalog.should be_nil
  end

  it "should return nil if no cached catalog is available and no catalog can be retrieved from the server" do
    Puppet::Resource::Catalog.expects(:find).with { |name, options| options[:ignore_cache] == true }.returns nil
    Puppet::Resource::Catalog.expects(:find).with { |name, options| options[:ignore_terminus] == true }.returns nil

    @agent.retrieve_catalog.should be_nil
  end

  it "should convert the catalog before returning" do
    Puppet::Resource::Catalog.stubs(:find).returns @catalog

    @agent.expects(:convert_catalog).with { |cat, dur| cat == @catalog }.returns "converted catalog"
    @agent.retrieve_catalog.should == "converted catalog"
  end

  it "should return nil if there is an error while retrieving the catalog" do
    Puppet::Resource::Catalog.expects(:find).raises "eh"

    @agent.retrieve_catalog.should be_nil
  end
end

describe Puppet::Configurer, "when converting the catalog" do
  before do
    Puppet.settings.stubs(:use).returns(true)
    @agent = Puppet::Configurer.new

    @catalog = Puppet::Resource::Catalog.new
    @oldcatalog = stub 'old_catalog', :to_ral => @catalog
  end

  it "should convert the catalog to a RAL-formed catalog" do
    @oldcatalog.expects(:to_ral).returns @catalog

    @agent.convert_catalog(@oldcatalog, 10).should equal(@catalog)
  end

  it "should finalize the catalog" do
    @catalog.expects(:finalize)

    @agent.convert_catalog(@oldcatalog, 10)
  end

  it "should record the passed retrieval time with the RAL catalog" do
    @catalog.expects(:retrieval_duration=).with 10

    @agent.convert_catalog(@oldcatalog, 10)
  end

  it "should write the RAL catalog's class file" do
    @catalog.expects(:write_class_file)

    @agent.convert_catalog(@oldcatalog, 10)
  end
end

describe Puppet::Configurer, "when preparing for a run" do
  before do
    Puppet.settings.stubs(:use).returns(true)
    @agent = Puppet::Configurer.new
    @agent.stubs(:dostorage)
    @agent.stubs(:download_fact_plugins)
    @agent.stubs(:download_plugins)
    @agent.stubs(:execute_prerun_command)
    @facts = {"one" => "two", "three" => "four"}
  end

  it "should initialize the metadata store" do
    @agent.class.stubs(:facts).returns(@facts)
    @agent.expects(:dostorage)
    @agent.prepare
  end

  it "should download fact plugins" do
    @agent.expects(:download_fact_plugins)

    @agent.prepare
  end

  it "should download plugins" do
    @agent.expects(:download_plugins)

    @agent.prepare
  end

  it "should perform the pre-run commands" do
    @agent.expects(:execute_prerun_command)
    @agent.prepare
  end
end<|MERGE_RESOLUTION|>--- conflicted
+++ resolved
@@ -89,13 +89,7 @@
     @catalog = Puppet::Resource::Catalog.new
     @catalog.stubs(:apply)
     @agent.stubs(:retrieve_catalog).returns @catalog
-<<<<<<< HEAD
-=======
     @agent.stubs(:save_last_run_summary)
-
-    Puppet::Util::Log.stubs(:newdestination)
-    Puppet::Util::Log.stubs(:close)
->>>>>>> ccc944f2
   end
 
   it "should prepare for the run" do
