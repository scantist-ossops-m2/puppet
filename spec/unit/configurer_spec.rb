require 'spec_helper'
require 'puppet/configurer'
require 'webmock/rspec'

describe Puppet::Configurer do
  before do
    Puppet::Node::Facts.indirection.terminus_class = :memory
    Puppet::Node::Facts.indirection.save(facts)

    Puppet[:server] = "puppetmaster"
    Puppet[:report] = true

    catalog.add_resource(resource)
  end

  let(:configurer) { Puppet::Configurer.new }
  let(:report) { Puppet::Transaction::Report.new }
  let(:catalog) { Puppet::Resource::Catalog.new("tester", Puppet::Node::Environment.remote(Puppet[:environment].to_sym)) }
  let(:resource) { Puppet::Resource.new(:notice, 'a') }
  let(:facts) { Puppet::Node::Facts.new(Puppet[:node_name_value]) }

  describe "when executing a pre-run hook" do
    it "should do nothing if the hook is set to an empty string" do
      Puppet.settings[:prerun_command] = ""
      expect(Puppet::Util::Execution).not_to receive(:execute)

      configurer.execute_prerun_command
    end

    it "should execute any pre-run command provided via the 'prerun_command' setting" do
      Puppet.settings[:prerun_command] = "/my/command"
      expect(Puppet::Util::Execution).to receive(:execute).with(["/my/command"]).and_raise(Puppet::ExecutionFailure, "Failed")

      configurer.execute_prerun_command
    end

    it "should fail if the command fails" do
      Puppet.settings[:prerun_command] = "/my/command"
      expect(Puppet::Util::Execution).to receive(:execute).with(["/my/command"]).and_raise(Puppet::ExecutionFailure, "Failed")

      expect(configurer.execute_prerun_command).to be_falsey
    end
  end

  describe "when executing a post-run hook" do
    it "should do nothing if the hook is set to an empty string" do
      Puppet.settings[:postrun_command] = ""
      expect(Puppet::Util::Execution).not_to receive(:execute)

      configurer.execute_postrun_command
    end

    it "should execute any post-run command provided via the 'postrun_command' setting" do
      Puppet.settings[:postrun_command] = "/my/command"
      expect(Puppet::Util::Execution).to receive(:execute).with(["/my/command"]).and_raise(Puppet::ExecutionFailure, "Failed")

      configurer.execute_postrun_command
    end

    it "should fail if the command fails" do
      Puppet.settings[:postrun_command] = "/my/command"
      expect(Puppet::Util::Execution).to receive(:execute).with(["/my/command"]).and_raise(Puppet::ExecutionFailure, "Failed")

      expect(configurer.execute_postrun_command).to be_falsey
    end
  end

  describe "when executing a catalog run" do
    before do
      Puppet::Resource::Catalog.indirection.terminus_class = :rest
      allow(Puppet::Resource::Catalog.indirection).to receive(:find).and_return(catalog)
    end

    it "downloads plugins when told" do
      expect(configurer).to receive(:download_plugins)
      configurer.run(:pluginsync => true)
    end

    it "does not download plugins when told" do
      expect(configurer).not_to receive(:download_plugins)
      configurer.run(:pluginsync => false)
    end

    it "should carry on when it can't fetch its node definition" do
      error = Net::HTTPError.new(400, 'dummy server communication error')
      expect(Puppet::Node.indirection).to receive(:find).and_raise(error)
      expect(configurer.run).to eq(0)
    end

    it "applies a cached catalog when it can't connect to the master" do
      error = Errno::ECONNREFUSED.new('Connection refused - connect(2)')

      expect(Puppet::Node.indirection).to receive(:find).and_raise(error)
      expect(Puppet::Resource::Catalog.indirection).to receive(:find).with(anything, hash_including(:ignore_cache => true)).and_raise(error)
      expect(Puppet::Resource::Catalog.indirection).to receive(:find).with(anything, hash_including(:ignore_terminus => true)).and_return(catalog)

      expect(configurer.run).to eq(0)
    end

    it "should initialize a transaction report if one is not provided" do
      expect(Puppet::Transaction::Report).to receive(:new).and_return(report)

      configurer.run
    end

    it "should respect node_name_fact when setting the host on a report" do
      Puppet[:node_name_fact] = 'my_name_fact'
      facts.values = {'my_name_fact' => 'node_name_from_fact'}
      Puppet::Node::Facts.indirection.save(facts)

      configurer.run(:report => report)
      expect(report.host).to eq('node_name_from_fact')
    end

    it "creates a new report when applying the catalog" do
      options = {}
      configurer.run(options)

      expect(options[:report].metrics['time']['catalog_application']).to be_an_instance_of(Float)
    end

    it "uses the provided report when applying the catalog" do
      configurer.run(:report => report)

      expect(report.metrics['time']['catalog_application']).to be_an_instance_of(Float)
    end

    it "should log a failure and do nothing if no catalog can be retrieved" do
      expect(configurer).to receive(:retrieve_catalog).and_return(nil)

      expect(Puppet).to receive(:err).with("Could not retrieve catalog; skipping run")

      configurer.run
    end

    it "passes arbitrary options when applying the catalog" do
      expect(catalog).to receive(:apply).with(hash_including(one: true))

      configurer.run(catalog: catalog, one: true)
    end

    it "should benchmark how long it takes to apply the catalog" do
      configurer.run(report: report)

      expect(report.logs).to include(an_object_having_attributes(level: :notice, message: /Applied catalog in .* seconds/))
    end

    it "should create report with passed transaction_uuid and job_id" do
      configurer = Puppet::Configurer.new("test_tuuid", "test_jid")

      report = Puppet::Transaction::Report.new(nil, "test", "aaaa")
      expect(Puppet::Transaction::Report).to receive(:new).with(anything, anything, 'test_tuuid', 'test_jid').and_return(report)
      expect(configurer).to receive(:send_report).with(report)

      configurer.run
    end

    it "should send the report" do
      report = Puppet::Transaction::Report.new(nil, "test", "aaaa")
      expect(Puppet::Transaction::Report).to receive(:new).and_return(report)
      expect(configurer).to receive(:send_report).with(report)

      expect(report.environment).to eq("test")
      expect(report.transaction_uuid).to eq("aaaa")

      configurer.run
    end

    it "should send the transaction report even if the catalog could not be retrieved" do
      expect(configurer).to receive(:retrieve_catalog).and_return(nil)

      report = Puppet::Transaction::Report.new(nil, "test", "aaaa")
      expect(Puppet::Transaction::Report).to receive(:new).and_return(report)
      expect(configurer).to receive(:send_report).with(report)

      expect(report.environment).to eq("test")
      expect(report.transaction_uuid).to eq("aaaa")

      configurer.run
    end

    it "should send the transaction report even if there is a failure" do
      expect(configurer).to receive(:retrieve_catalog).and_raise("whatever")

      report = Puppet::Transaction::Report.new(nil, "test", "aaaa")
      expect(Puppet::Transaction::Report).to receive(:new).and_return(report)
      expect(configurer).to receive(:send_report).with(report)

      expect(report.environment).to eq("test")
      expect(report.transaction_uuid).to eq("aaaa")

      expect(configurer.run).to be_nil
    end

    it "should remove the report as a log destination when the run is finished" do
      expect(Puppet::Transaction::Report).to receive(:new).and_return(report)

      configurer.run

      expect(Puppet::Util::Log.destinations).not_to include(report)
    end

    it "should return the report exit_status as the result of the run" do
      expect(Puppet::Transaction::Report).to receive(:new).and_return(report)
      expect(report).to receive(:exit_status).and_return(1234)

      expect(configurer.run).to eq(1234)
    end

    it "should return nil if catalog application fails" do
      expect_any_instance_of(Puppet::Resource::Catalog).to receive(:apply).and_raise(Puppet::Error, 'One or more resource dependency cycles detected in graph')
      expect(configurer.run(catalog: catalog, report: report)).to be_nil
    end

    it "should send the transaction report even if the pre-run command fails" do
      expect(Puppet::Transaction::Report).to receive(:new).and_return(report)

      Puppet.settings[:prerun_command] = "/my/command"
      expect(Puppet::Util::Execution).to receive(:execute).with(["/my/command"]).and_raise(Puppet::ExecutionFailure, "Failed")
      expect(configurer).to receive(:send_report).with(report)

      expect(configurer.run).to be_nil
    end

    it "should include the pre-run command failure in the report" do
      expect(Puppet::Transaction::Report).to receive(:new).and_return(report)

      Puppet.settings[:prerun_command] = "/my/command"
      expect(Puppet::Util::Execution).to receive(:execute).with(["/my/command"]).and_raise(Puppet::ExecutionFailure, "Failed")

      expect(configurer.run).to be_nil
      expect(report.logs.find { |x| x.message =~ /Could not run command from prerun_command/ }).to be
    end

    it "should send the transaction report even if the post-run command fails" do
      expect(Puppet::Transaction::Report).to receive(:new).and_return(report)

      Puppet.settings[:postrun_command] = "/my/command"
      expect(Puppet::Util::Execution).to receive(:execute).with(["/my/command"]).and_raise(Puppet::ExecutionFailure, "Failed")
      expect(configurer).to receive(:send_report).with(report)

      expect(configurer.run).to be_nil
    end

    it "should include the post-run command failure in the report" do
      expect(Puppet::Transaction::Report).to receive(:new).and_return(report)

      Puppet.settings[:postrun_command] = "/my/command"
      expect(Puppet::Util::Execution).to receive(:execute).with(["/my/command"]).and_raise(Puppet::ExecutionFailure, "Failed")

      expect(report).to receive(:<<) { |log, _| expect(log.message).to match(/Could not run command from postrun_command/) }.at_least(:once)

      expect(configurer.run).to be_nil
    end

    it "should execute post-run command even if the pre-run command fails" do
      Puppet.settings[:prerun_command] = "/my/precommand"
      Puppet.settings[:postrun_command] = "/my/postcommand"
      expect(Puppet::Util::Execution).to receive(:execute).with(["/my/precommand"]).and_raise(Puppet::ExecutionFailure, "Failed")
      expect(Puppet::Util::Execution).to receive(:execute).with(["/my/postcommand"])

      expect(configurer.run).to be_nil
    end

    it "should finalize the report" do
      expect(Puppet::Transaction::Report).to receive(:new).and_return(report)

      expect(report).to receive(:finalize_report)
      configurer.run
    end

    it "should not apply the catalog if the pre-run command fails" do
      expect(Puppet::Transaction::Report).to receive(:new).and_return(report)

      Puppet.settings[:prerun_command] = "/my/command"
      expect(Puppet::Util::Execution).to receive(:execute).with(["/my/command"]).and_raise(Puppet::ExecutionFailure, "Failed")

      expect_any_instance_of(Puppet::Resource::Catalog).not_to receive(:apply)
      expect(configurer).to receive(:send_report)

      expect(configurer.run).to be_nil
    end

    it "should apply the catalog, send the report, and return nil if the post-run command fails" do
      expect(Puppet::Transaction::Report).to receive(:new).and_return(report)

      Puppet.settings[:postrun_command] = "/my/command"
      expect(Puppet::Util::Execution).to receive(:execute).with(["/my/command"]).and_raise(Puppet::ExecutionFailure, "Failed")

      expect_any_instance_of(Puppet::Resource::Catalog).to receive(:apply)
      expect(configurer).to receive(:send_report)

      expect(configurer.run).to be_nil
    end

    it 'includes total time metrics in the report after successfully applying the catalog' do
      configurer.run(report: report)

      expect(report.metrics['time']).to be
      expect(report.metrics['time']['total']).to be_a_kind_of(Numeric)
    end

    it 'includes total time metrics in the report even if prerun fails' do
      Puppet.settings[:prerun_command] = "/my/command"
      expect(Puppet::Util::Execution).to receive(:execute).with(["/my/command"]).and_raise(Puppet::ExecutionFailure, "Failed")

      configurer.run(report: report)

      expect(report.metrics['time']).to be
      expect(report.metrics['time']['total']).to be_a_kind_of(Numeric)
    end

    it 'includes total time metrics in the report even if catalog retrieval fails' do
      allow(configurer).to receive(:prepare_and_retrieve_catalog_from_cache).and_raise
      configurer.run(:report => report)

      expect(report.metrics['time']).to be
      expect(report.metrics['time']['total']).to be_a_kind_of(Numeric)
    end

    it "should refetch the catalog if the server specifies a new environment in the catalog" do
      catalog = Puppet::Resource::Catalog.new("tester", Puppet::Node::Environment.remote('second_env'))
      expect(configurer).to receive(:retrieve_catalog).and_return(catalog).twice

      configurer.run
    end

    it "changes the configurer's environment if the server specifies a new environment in the catalog" do
      allow_any_instance_of(Puppet::Resource::Catalog).to receive(:environment).and_return("second_env")

      configurer.run

      expect(configurer.environment).to eq("second_env")
    end

    it "changes the report's environment if the server specifies a new environment in the catalog" do
      allow_any_instance_of(Puppet::Resource::Catalog).to receive(:environment).and_return("second_env")

      configurer.run(report: report)

      expect(report.environment).to eq("second_env")
    end

    it "sends the transaction uuid in a catalog request" do
      configurer = Puppet::Configurer.new('aaa')
      expect(Puppet::Resource::Catalog.indirection).to receive(:find).with(anything, hash_including(transaction_uuid: 'aaa'))
      configurer.run
    end

    it "sends the transaction uuid in a catalog request" do
      configurer = Puppet::Configurer.new('b', 'aaa')
      expect(Puppet::Resource::Catalog.indirection).to receive(:find).with(anything, hash_including(job_id: 'aaa'))
      configurer.run
    end

    it "sets the static_catalog query param to true in a catalog request" do
      expect(Puppet::Resource::Catalog.indirection).to receive(:find).with(anything, hash_including(static_catalog: true))
      configurer.run
    end

    it "sets the checksum_type query param to the default supported_checksum_types in a catalog request" do
      expect(Puppet::Resource::Catalog.indirection).to receive(:find).with(anything,
        hash_including(checksum_type: 'md5.sha256.sha384.sha512.sha224'))
      configurer.run
    end

    it "sets the checksum_type query param to the supported_checksum_types setting in a catalog request" do
      Puppet[:supported_checksum_types] = ['sha256']
      # Regenerate the agent to pick up the new setting
      configurer = Puppet::Configurer.new

      expect(Puppet::Resource::Catalog.indirection).to receive(:find).with(anything, hash_including(checksum_type: 'sha256'))
      configurer.run
    end

    describe "when not using a REST terminus for catalogs" do
      it "should not pass any facts when retrieving the catalog" do
        # This is weird, we collect facts when constructing the node,
        # but we don't send them in the indirector request. Then the compiler
        # looks up the node, and collects its facts, which we could have sent
        # in the first place. This seems like a bug.
        Puppet::Resource::Catalog.indirection.terminus_class = :compiler

        expect(Puppet::Resource::Catalog.indirection).to receive(:find) do |name, options|
          expect(options[:facts]).to be_nil
        end.and_return(catalog)

        configurer.run
      end
    end

    describe "when using a REST terminus for catalogs" do
      it "should pass the url encoded facts and facts format as arguments when retrieving the catalog" do
        Puppet::Resource::Catalog.indirection.terminus_class = :rest

        facts.values = { 'foo' => 'bar' }
        Puppet::Node::Facts.indirection.save(facts)

        expect(
          Puppet::Resource::Catalog.indirection
        ).to receive(:find) do |_, options|
          expect(options[:facts_format]).to eq("application/json")

          unescaped = JSON.parse(CGI.unescape(options[:facts]))
          expect(unescaped).to include("values" => {"foo" => "bar"})
        end.and_return(catalog)

        configurer.run
      end
    end
  end

  describe "when sending a report" do
    include PuppetSpec::Files

    before do
      Puppet[:lastrunfile] = tmpfile('last_run_file')
      Puppet[:reports] = "none"
    end

    it "should print a report summary if configured to do so" do
      Puppet.settings[:summarize] = true

      expect(report).to receive(:summary).and_return("stuff")

      expect(configurer).to receive(:puts).with("stuff")
      configurer.send_report(report)
    end

    it "should not print a report summary if not configured to do so" do
      Puppet.settings[:summarize] = false

      expect(configurer).not_to receive(:puts)
      configurer.send_report(report)
    end

    it "should save the report if reporting is enabled" do
      Puppet.settings[:report] = true

      expect(Puppet::Transaction::Report.indirection).to receive(:save).with(report, nil, instance_of(Hash))
      configurer.send_report(report)
    end

    it "should not save the report if reporting is disabled" do
      Puppet.settings[:report] = false

      expect(Puppet::Transaction::Report.indirection).not_to receive(:save).with(report, nil, instance_of(Hash))
      configurer.send_report(report)
    end

    it "should save the last run summary if reporting is enabled" do
      Puppet.settings[:report] = true

      expect(configurer).to receive(:save_last_run_summary).with(report)
      configurer.send_report(report)
    end

    it "should save the last run summary if reporting is disabled" do
      Puppet.settings[:report] = false

      expect(configurer).to receive(:save_last_run_summary).with(report)
      configurer.send_report(report)
    end

    it "should log but not fail if saving the report fails" do
      Puppet.settings[:report] = true

      expect(Puppet::Transaction::Report.indirection).to receive(:save).and_raise("whatever")

      configurer.send_report(report)

      expect(@logs).to include(an_object_having_attributes(level: :err, message: 'Could not send report: whatever'))
    end
  end

  describe "when saving the summary report file" do
    include PuppetSpec::Files

    before do
      Puppet[:lastrunfile] = tmpfile('last_run_file')
    end

    it "should write the last run file" do
      configurer.save_last_run_summary(report)
      expect(Puppet::FileSystem.exist?(Puppet[:lastrunfile])).to be_truthy
    end

    it "should write the raw summary as yaml" do
      expect(report).to receive(:raw_summary).and_return("summary")
      configurer.save_last_run_summary(report)
      expect(File.read(Puppet[:lastrunfile])).to eq(YAML.dump("summary"))
    end

    it "should log but not fail if saving the last run summary fails" do
      # The mock will raise an exception on any method used.  This should
      # simulate a nice hard failure from the underlying OS for us.
      fh = Class.new(Object) do
        def method_missing(*args)
          raise "failed to do #{args[0]}"
        end
      end.new

      expect(Puppet::Util).to receive(:replace_file).and_yield(fh)

      configurer.save_last_run_summary(report)

      expect(@logs).to include(an_object_having_attributes(level: :err, message: 'Could not save last run local report: failed to do print'))
    end

    it "should create the last run file with the correct mode" do
      expect(Puppet.settings.setting(:lastrunfile)).to receive(:mode).and_return('664')
      configurer.save_last_run_summary(report)

      if Puppet::Util::Platform.windows?
        require 'puppet/util/windows/security'
        mode = Puppet::Util::Windows::Security.get_mode(Puppet[:lastrunfile])
      else
        mode = Puppet::FileSystem.stat(Puppet[:lastrunfile]).mode
      end
      expect(mode & 0777).to eq(0664)
    end

    it "should report invalid last run file permissions" do
      expect(Puppet.settings.setting(:lastrunfile)).to receive(:mode).and_return('892')

      configurer.save_last_run_summary(report)

      expect(@logs).to include(an_object_having_attributes(level: :err, message: /Could not save last run local report.*892 is invalid/))
    end
  end

  describe "when requesting a node" do
    it "uses the transaction uuid in the request" do
      expect(Puppet::Node.indirection).to receive(:find).with(anything, hash_including(transaction_uuid: anything)).twice
      configurer.run
    end

    it "sends an explicitly configured environment request" do
      expect(Puppet.settings).to receive(:set_by_config?).with(:environment).and_return(true)
      expect(Puppet::Node.indirection).to receive(:find).with(anything, hash_including(configured_environment: Puppet[:environment])).twice
      configurer.run
    end

    it "does not send a configured_environment when using the default" do
      expect(Puppet::Node.indirection).to receive(:find).with(anything, hash_including(configured_environment: nil)).twice
      configurer.run
    end
  end

  def expects_new_catalog_only(catalog)
    expect(Puppet::Resource::Catalog.indirection).to receive(:find).with(anything, hash_including(ignore_cache: true)).and_return(catalog)
    expect(Puppet::Resource::Catalog.indirection).not_to receive(:find).with(anything, hash_including(ignore_terminus: true))
  end

  def expects_cached_catalog_only(catalog)
    expect(Puppet::Resource::Catalog.indirection).to receive(:find).with(anything, hash_including(ignore_terminus: true)).and_return(catalog)
    expect(Puppet::Resource::Catalog.indirection).not_to receive(:find).with(anything, hash_including(ignore_cache: true))
  end

  def expects_fallback_to_cached_catalog(catalog)
    expect(Puppet::Resource::Catalog.indirection).to receive(:find).with(anything, hash_including(ignore_cache: true)).and_return(nil)
    expect(Puppet::Resource::Catalog.indirection).to receive(:find).with(anything, hash_including(ignore_terminus: true)).and_return(catalog)
  end

  def expects_fallback_to_new_catalog(catalog)
    expect(Puppet::Resource::Catalog.indirection).to receive(:find).with(anything, hash_including(ignore_terminus: true)).and_return(nil)
    expect(Puppet::Resource::Catalog.indirection).to receive(:find).with(anything, hash_including(ignore_cache: true)).and_return(catalog)
  end

  def expects_neither_new_or_cached_catalog
    expect(Puppet::Resource::Catalog.indirection).to receive(:find).with(anything, hash_including(ignore_cache: true)).and_return(nil)
    expect(Puppet::Resource::Catalog.indirection).to receive(:find).with(anything, hash_including(ignore_terminus: true)).and_return(nil)
  end

  describe "when retrieving a catalog" do
    before do
      allow(Puppet::Resource::Catalog.indirection).to receive(:terminus_class).and_return(:rest)
    end

    describe "and configured to only retrieve a catalog from the cache" do
      before do
        Puppet.settings[:use_cached_catalog] = true
      end

      it "should first look in the cache for a catalog" do
        expects_cached_catalog_only(catalog)

        configurer.run
      end

      it "should not make a node request or pluginsync when a cached catalog is successfully retrieved" do
        expect(Puppet::Node.indirection).not_to receive(:find)
        expects_cached_catalog_only(catalog)
        expect(configurer).not_to receive(:download_plugins)

        configurer.run
      end

      it "should make a node request and pluginsync when a cached catalog cannot be retrieved" do
        expect(Puppet::Node.indirection).to receive(:find).and_return(nil)
        expects_fallback_to_new_catalog(catalog)
        expect(configurer).to receive(:download_plugins)

        configurer.run
      end

      it "should set its cached_catalog_status to 'explicitly_requested'" do
        expects_cached_catalog_only(catalog)

        options = {}
        configurer.run(options)

        expect(options[:report].cached_catalog_status).to eq('explicitly_requested')
      end

      it "should set its cached_catalog_status to 'explicitly requested' if the cached catalog is from a different environment" do
        cached_catalog = Puppet::Resource::Catalog.new("tester", Puppet::Node::Environment.remote('second_env'))
        expects_cached_catalog_only(cached_catalog)

        options = {}
        configurer.run(options)

        expect(options[:report].cached_catalog_status).to eq('explicitly_requested')
      end

      it "should pluginsync and compile a new catalog if none is found in the cache" do
        expects_fallback_to_new_catalog(catalog)
        stub_request(:get, %r{/puppet/v3/file_metadatas?/plugins}).to_return(:status => 404)
        stub_request(:get, %r{/puppet/v3/file_metadatas?/pluginfacts}).to_return(:status => 404)

        options = {}
        configurer.run(options)

        expect(options[:report].cached_catalog_status).to eq('not_used')
      end

      it "should not attempt to retrieve a cached catalog again if the first attempt failed" do
        expect(Puppet::Node.indirection).to receive(:find).and_return(nil)
        expects_neither_new_or_cached_catalog

        # after failing to use a cached catalog, we'll need to pluginsync before getting
        # a new catalog, which also fails.
        stub_request(:get, %r{/puppet/v3/file_metadatas?/plugins}).to_return(:status => 404)
        stub_request(:get, %r{/puppet/v3/file_metadatas?/pluginfacts}).to_return(:status => 404)

        configurer.run
      end

      it "should return the cached catalog when the environment doesn't match" do
        cached_catalog = Puppet::Resource::Catalog.new("tester", Puppet::Node::Environment.remote('second_env'))
        expects_cached_catalog_only(cached_catalog)

        allow(Puppet).to receive(:info)
        expect(Puppet).to receive(:info).with("Using cached catalog from environment 'second_env'")

        configurer.run
      end

      it "applies the catalog passed as options when the catalog cache terminus is not set" do
        stub_request(:get, %r{/puppet/v3/file_metadatas?/plugins}).to_return(:status => 404)
        stub_request(:get, %r{/puppet/v3/file_metadatas?/pluginfacts}).to_return(:status => 404)

        catalog.add_resource(Puppet::Resource.new('notify', 'from apply'))
        configurer.run(catalog: catalog.to_ral)

        # make sure cache class is not set to avoid surprises later
        expect(Puppet::Resource::Catalog.indirection).to_not be_cache
        expect(@logs).to include(an_object_having_attributes(level: :notice, message: /defined 'message' as 'from apply'/))
      end

      it "applies the cached catalog when the catalog cache terminus is set, ignoring the catalog passed as options" do
        Puppet::Resource::Catalog.indirection.cache_class = :json

        cached_catalog = Puppet::Resource::Catalog.new(Puppet[:node_name_value], Puppet[:environment])
        cached_catalog.add_resource(Puppet::Resource.new('notify', 'from cache'))

        # update cached catalog
        Puppet.settings.use(:main, :agent)
        path = Puppet::Resource::Catalog.indirection.cache.path(cached_catalog.name)
        FileUtils.mkdir(File.dirname(path))
        File.write(path, cached_catalog.render(:json))

        configurer.run(catalog: catalog.to_ral)

        expect(@logs).to include(an_object_having_attributes(level: :notice, message: /defined 'message' as 'from cache'/))
      end
    end

    describe "and strict environment mode is set" do
      before do
        Puppet.settings[:strict_environment_mode] = true
      end

      it "should not make a node request" do
<<<<<<< HEAD
        expects_new_catalog_only(@catalog)
=======
        stub_request(:get, %r{/puppet/v3/file_metadatas?/plugins}).to_return(:status => 404)
        stub_request(:get, %r{/puppet/v3/file_metadatas?/pluginfacts}).to_return(:status => 404)
        expects_new_catalog_only(catalog)
        
>>>>>>> b770321f
        expect(Puppet::Node.indirection).not_to receive(:find)

        configurer.run
      end

      it "should return nil when the catalog's environment doesn't match the agent specified environment" do
        Puppet[:environment] = 'second_env'
        configurer = Puppet::Configurer.new

        catalog = Puppet::Resource::Catalog.new("tester", Puppet::Node::Environment.remote("production"))
        expects_new_catalog_only(catalog)

        expect(Puppet).to receive(:err).with("Not using catalog because its environment 'production' does not match agent specified environment 'second_env' and strict_environment_mode is set")
        expect(configurer.run).to be_nil
      end

      it "should return 0 when the catalog's environment matches the agent specified environment" do
        expects_new_catalog_only(catalog)

        expect(configurer.run).to eq(0)
      end

      describe "and a cached catalog is explicitly requested" do
        before do
          Puppet.settings[:use_cached_catalog] = true
        end

        it "should return nil when the cached catalog's environment doesn't match the agent specified environment" do
          Puppet[:environment] = 'second_env'
          configurer = Puppet::Configurer.new

          catalog = Puppet::Resource::Catalog.new("tester", Puppet::Node::Environment.remote("production"))
          expects_cached_catalog_only(catalog)

          expect(Puppet).to receive(:err).with("Not using catalog because its environment 'production' does not match agent specified environment 'second_env' and strict_environment_mode is set")
          expect(configurer.run).to be_nil
        end

        it "should proceed with the cached catalog if its environment matchs the local environment" do
          expects_cached_catalog_only(catalog)

          expect(configurer.run).to eq(0)
        end
      end
    end

    it "should set its cached_catalog_status to 'not_used' when downloading a new catalog" do
      expect(Puppet::Resource::Catalog.indirection).to receive(:find).with(anything, hash_including(ignore_cache: true)).and_return(catalog)

      options = {}
      configurer.run(options)

      expect(options[:report].cached_catalog_status).to eq('not_used')
    end

    it "should use its node_name_value to retrieve the catalog" do
      myhost_facts = Puppet::Node::Facts.new("myhost.domain.com")
      Puppet::Node::Facts.indirection.save(myhost_facts)

      Puppet.settings[:node_name_value] = "myhost.domain.com"
      expect(Puppet::Resource::Catalog.indirection).to receive(:find).with("myhost.domain.com", anything).and_return(catalog)

      configurer.run
    end

    it "should log when no catalog can be retrieved from the server" do
      expects_fallback_to_cached_catalog(catalog)

      allow(Puppet).to receive(:info)
      expect(Puppet).to receive(:info).with("Using cached catalog from environment 'production'")
      configurer.run
    end

    it "should set its cached_catalog_status to 'on_failure' when no catalog can be retrieved from the server" do
      expects_fallback_to_cached_catalog(catalog)

      options = {}
      configurer.run(options)

      expect(options[:report].cached_catalog_status).to eq('on_failure')
    end

    it "should not look in the cache for a catalog if one is returned from the server" do
      expects_new_catalog_only(catalog)

      configurer.run
    end

    it "should return the cached catalog when retrieving the remote catalog throws an exception" do
      expect(Puppet::Resource::Catalog.indirection).to receive(:find).with(anything, hash_including(ignore_cache: true)).and_raise("eh")
      expect(Puppet::Resource::Catalog.indirection).to receive(:find).with(anything, hash_including(ignore_terminus: true)).and_return(catalog)

      configurer.run
    end

    it "should set its cached_catalog_status to 'on_failure' when retrieving the remote catalog throws an exception" do
      expect(Puppet::Resource::Catalog.indirection).to receive(:find).with(anything, hash_including(ignore_cache: true)).and_raise("eh")
      expect(Puppet::Resource::Catalog.indirection).to receive(:find).with(anything, hash_including(ignore_terminus: true)).and_return(catalog)

      options = {}
      configurer.run(options)

      expect(options[:report].cached_catalog_status).to eq('on_failure')
    end

    it "should log and return nil if no catalog can be retrieved from the server and :usecacheonfailure is disabled" do
      Puppet[:usecacheonfailure] = false
      expect(Puppet::Resource::Catalog.indirection).to receive(:find).with(anything, hash_including(ignore_cache: true)).and_return(nil)

      expect(Puppet).to receive(:warning).with('Not using cache on failed catalog')

      expect(configurer.run).to be_nil
    end

    it "should set its cached_catalog_status to 'not_used' if no catalog can be retrieved from the server and :usecacheonfailure is disabled or fails to retrieve a catalog" do
      Puppet[:usecacheonfailure] = false
      expect(Puppet::Resource::Catalog.indirection).to receive(:find).with(anything, hash_including(ignore_cache: true)).and_return(nil)

      options = {}
      configurer.run(options)

      expect(options[:report].cached_catalog_status).to eq('not_used')
    end

    it "should return nil if no cached catalog is available and no catalog can be retrieved from the server" do
      expects_neither_new_or_cached_catalog

      expect(configurer.run).to be_nil
    end

    it "should return nil if its cached catalog environment doesn't match server-specified environment" do
      cached_catalog = Puppet::Resource::Catalog.new("tester", Puppet::Node::Environment.remote('second_env'))

      expects_fallback_to_cached_catalog(cached_catalog)

      allow(Puppet).to receive(:err)
      expect(Puppet).to receive(:err).with("Not using cached catalog because its environment 'second_env' does not match 'production'")
      expect(configurer.run).to be_nil
    end

    it "should set its cached_catalog_status to 'not_used' if the cached catalog environment doesn't match server-specified environment" do
      cached_catalog = Puppet::Resource::Catalog.new("tester", Puppet::Node::Environment.remote('second_env'))

      expects_fallback_to_cached_catalog(cached_catalog)

      options = {}
      configurer.run(options)
      expect(options[:report].cached_catalog_status).to eq('not_used')
    end

    it "should set its cached_catalog_status to 'on_failure' if the cached catalog environment matches server-specified environment" do
      expects_fallback_to_cached_catalog(catalog)

      options = {}
      configurer.run(options)
      expect(options[:report].cached_catalog_status).to eq('on_failure')
    end

    it "should not update the cached catalog in noop mode" do
      Puppet[:noop] = true

      stub_request(:get, %r{/puppet/v3/catalog}).to_return(:status => 200, :body => catalog.render(:json), :headers => {'Content-Type' => 'application/json'})

      Puppet::Resource::Catalog.indirection.cache_class = :json
      path = Puppet::Resource::Catalog.indirection.cache.path(catalog.name)

      expect(File).to_not be_exist(path)
      configurer.run
      expect(File).to_not be_exist(path)
    end

    it "should update the cached catalog when not in noop mode" do
      Puppet[:noop] = false
      Puppet[:log_level] = 'info'

      stub_request(:get, %r{/puppet/v3/catalog}).to_return(:status => 200, :body => catalog.render(:json), :headers => {'Content-Type' => 'application/json'})

      Puppet::Resource::Catalog.indirection.cache_class = :json
      cache_path = Puppet::Resource::Catalog.indirection.cache.path(Puppet[:node_name_value])

      expect(File).to_not be_exist(cache_path)
      configurer.run
      expect(File).to be_exist(cache_path)

      expect(@logs).to include(an_object_having_attributes(level: :info, message: "Caching catalog for #{Puppet[:node_name_value]}"))
    end

    it "successfully applies the catalog without a cache" do
      stub_request(:get, %r{/puppet/v3/catalog}).to_return(:status => 200, :body => catalog.render(:json), :headers => {'Content-Type' => 'application/json'})

      Puppet::Resource::Catalog.indirection.cache_class = nil

      expect(configurer.run).to eq(0)
    end

    it "should not update the cached catalog when running puppet apply" do
      Puppet::Resource::Catalog.indirection.cache_class = :json
      path = Puppet::Resource::Catalog.indirection.cache.path(catalog.name)

      expect(File).to_not be_exist(path)
      configurer.run(catalog: catalog)
      expect(File).to_not be_exist(path)
    end
  end

  describe "when converging the environment" do
    let(:apple) { Puppet::Resource::Catalog.new(Puppet[:node_name_value], Puppet::Node::Environment.remote('apple')) }
    let(:banana) { Puppet::Resource::Catalog.new(Puppet[:node_name_value], Puppet::Node::Environment.remote('banana')) }

    before :each do
      apple.add_resource(resource)
      banana.add_resource(resource)
    end

    it "converges after multiple attempts" do
      expect(Puppet::Resource::Catalog.indirection).to receive(:find).and_return(apple, banana, banana)

      allow(Puppet).to receive(:notice)
      expect(Puppet).to receive(:notice).with("Local environment: 'production' doesn't match server specified environment 'apple', restarting agent run with environment 'apple'")
      expect(Puppet).to receive(:notice).with("Local environment: 'apple' doesn't match server specified environment 'banana', restarting agent run with environment 'banana'")

      configurer.run
    end

    it "raises if it can't converge after 4 tries after the initial catalog request" do
      expect(Puppet::Resource::Catalog.indirection).to receive(:find).and_return(apple, banana, apple, banana, apple)

      configurer.run

      expect(@logs).to include(an_object_having_attributes(level: :err, message: "Failed to apply catalog: Catalog environment didn't stabilize after 4 fetches, aborting run"))
    end
  end

  describe "when converting the catalog" do
    it "converts Puppet::Resource into Puppet::Type::Notify" do
      expect(configurer).to receive(:apply_catalog) do |ral, _|
        expect(ral.resources).to contain(an_instance_of(Puppet::Type::Notify))
      end

      configurer.run(catalog: catalog)
    end

    it "adds default schedules" do
      expect(configurer).to receive(:apply_catalog) do |ral, _|
        expect(ral.resources.map(&:to_ref)).to contain(%w{Schedule[puppet] Schedule[hourly] Schedule[daily] Schedule[weekly] Schedule[monthly] Schedule[never]})
      end

      configurer.run
    end

    it "records the retrieval duration to the catalog" do
      expect(configurer).to receive(:apply_catalog) do |ral, _|
        expect(ral.retrieval_duration).to be_an_instance_of(Float)
      end

      configurer.run
    end

    it "writes the class file containing applied settings classes" do
      expect(File).to_not be_exist(Puppet[:classfile])

      configurer.run

      expect(File.read(Puppet[:classfile]).chomp).to eq('settings')
    end

    it "writes an empty resource file since no resources are 'managed'" do
      expect(File).to_not be_exist(Puppet[:resourcefile])

      configurer.run

      expect(File.read(Puppet[:resourcefile]).chomp).to eq("")
    end

    it "adds the conversion time to the report" do
      configurer.run(report: report)

      expect(report.metrics['time']['convert_catalog']).to be_an_instance_of(Float)
    end
  end

  describe "when determining whether to pluginsync" do
    it "should be true if use_cached_catalog is false" do
      Puppet.settings[:use_cached_catalog] = false

      expect(described_class).to be_should_pluginsync
    end

    it "should be false if use_cached_catalog is true" do
      Puppet.settings[:use_cached_catalog] = true

      expect(described_class).not_to be_should_pluginsync
    end
  end

  describe "when attempting failover" do
    it "should not failover if server_list is not set" do
      Puppet.settings[:server_list] = []
      configurer.run
    end

    it "should not failover during an apply run" do
      Puppet.settings[:server_list] = ["myserver:123"]
      catalog = Puppet::Resource::Catalog.new("tester", Puppet::Node::Environment.remote(Puppet[:environment].to_sym))
      configurer.run(catalog: catalog)
    end

    it "should select a server when it receives 200 OK response" do
      Puppet.settings[:server_list] = ["myserver:123"]

      stub_request(:get, 'https://myserver:123/status/v1/simple/master').to_return(status: 200)

      options = {}
      configurer.run(options)
      expect(options[:report].master_used).to eq('myserver:123')
    end

    it "should report when a server is unavailable" do
      Puppet.settings[:server_list] = ["myserver:123"]

      stub_request(:get, 'https://myserver:123/status/v1/simple/master').to_return(status: [500, "Internal Server Error"])

      allow(Puppet).to receive(:debug)
      expect(Puppet).to receive(:debug).with("Puppet server myserver:123 is unavailable: 500 Internal Server Error")

      expect {
        configurer.run
      }.to raise_error(Puppet::Error, /Could not select a functional puppet master from server_list:/)
    end

    it "should error when no servers in 'server_list' are reachable" do
      Puppet.settings[:server_list] = "myserver:123,someotherservername"

      stub_request(:get, 'https://myserver:123/status/v1/simple/master').to_return(status: 400)
      stub_request(:get, 'https://someotherservername:8140/status/v1/simple/master').to_return(status: 400)

      expect{
        configurer.run
      }.to raise_error(Puppet::Error, /Could not select a functional puppet master from server_list: 'myserver:123,someotherservername'/)
    end

    it "should not make multiple node requests when the server is found" do
      Puppet.settings[:server_list] = ["myserver:123"]

      Puppet::Node.indirection.terminus_class = :rest
      Puppet::Resource::Catalog.indirection.terminus_class = :rest

      stub_request(:get, 'https://myserver:123/status/v1/simple/master').to_return(status: 200)
      stub_request(:get, %r{https://myserver:123/puppet/v3/catalog}).to_return(status: 200)
      node_request = stub_request(:get, %r{https://myserver:123/puppet/v3/node/}).to_return(status: 200)

      configurer.run

      expect(node_request).to have_been_requested.once
    end
  end
end<|MERGE_RESOLUTION|>--- conflicted
+++ resolved
@@ -692,14 +692,10 @@
       end
 
       it "should not make a node request" do
-<<<<<<< HEAD
-        expects_new_catalog_only(@catalog)
-=======
         stub_request(:get, %r{/puppet/v3/file_metadatas?/plugins}).to_return(:status => 404)
         stub_request(:get, %r{/puppet/v3/file_metadatas?/pluginfacts}).to_return(:status => 404)
         expects_new_catalog_only(catalog)
-        
->>>>>>> b770321f
+
         expect(Puppet::Node.indirection).not_to receive(:find)
 
         configurer.run
