--- conflicted
+++ resolved
@@ -41,13 +41,8 @@
 
       it "access to global names works in local scope" do
         top_scope_block     = block( var('a').set(literal(2)+literal(2)))
-<<<<<<< HEAD
-        local_scope_block   = block( var('a').set(var('::a')+literal(2)), var('::a'))
+        local_scope_block   = block( var('a').set(literal(100)), var('b').set(var('::a')+literal(2)), var('b'))
         expect(evaluate_l(top_scope_block, local_scope_block)).to eq(6)
-=======
-        local_scope_block   = block( var('a').set(literal(100)), var('b').set(var('::a')+literal(2)), var('b'))
-        evaluate_l(top_scope_block, local_scope_block).should == 6
->>>>>>> 8d6548bd
       end
 
       it "can not change a variable value in same scope" do
