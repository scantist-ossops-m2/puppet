--- conflicted
+++ resolved
@@ -56,33 +56,6 @@
     end
   end
 
-<<<<<<< HEAD
-  describe "when saving files" do
-    it "should save the contents to the calculated path" do
-      ::File.stubs(:directory?).with(@dir).returns(true)
-      ::File.expects(:exist?).with("#{@dir}/contents").returns false
-
-      mockfile = mock "file"
-      mockfile.expects(:print).with(@contents)
-      ::File.expects(:open).with("#{@dir}/contents", ::File::WRONLY|::File::CREAT, 0440).yields(mockfile)
-
-      Puppet::FileBucket::File.indirection.save(Puppet::FileBucket::File.new(@contents))
-    end
-
-    it "should make any directories necessary for storage" do
-      FileUtils.expects(:mkdir_p).with do |arg|
-        ::File.umask == 0007 and arg == @dir
-      end
-      ::File.expects(:directory?).with(@dir).returns(false)
-      ::File.expects(:open).with("#{@dir}/contents", ::File::WRONLY|::File::CREAT, 0440)
-      ::File.expects(:exist?).with("#{@dir}/contents").returns false
-
-      Puppet::FileBucket::File.indirection.save(Puppet::FileBucket::File.new(@contents))
-    end
-  end
-
-=======
->>>>>>> e8145f91
   it "should return a url-ish name" do
     Puppet::FileBucket::File.new(@contents).name.should == "md5/4a8ec4fa5f01b4ab1a0ab8cbccb709f0"
   end
@@ -100,20 +73,6 @@
     Puppet::FileBucket::File.from_pson({"contents"=>"file contents"}).contents.should == "file contents"
   end
 
-<<<<<<< HEAD
-  it "should save a file" do
-    ::File.expects(:exist?).with("#{@dir}/contents").returns false
-    ::File.expects(:directory?).with(@dir).returns false
-    ::FileUtils.expects(:mkdir_p).with(@dir)
-    ::File.expects(:open).with("#{@dir}/contents",  ::File::WRONLY|::File::CREAT, 0440)
-
-    bucketfile = Puppet::FileBucket::File.new(@contents)
-    Puppet::FileBucket::File.indirection.save(bucketfile)
-
-  end
-
-=======
->>>>>>> e8145f91
   def make_bucketed_file
     FileUtils.mkdir_p(@dir)
     File.open("#{@dir}/contents", 'w') { |f| f.write @contents }
