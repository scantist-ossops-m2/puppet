--- conflicted
+++ resolved
@@ -502,8 +502,6 @@
         expect(@posix.gid("asdf")).to eq(100)
       end
 
-<<<<<<< HEAD
-=======
       it "returns the id with full groups query if name is nil" do
         expect(@posix).to receive(:get_posix_field).with(:group, :gid, "asdf").and_return(100)
         expect(@posix).to receive(:get_posix_field).with(:group, :name, 100).and_return(nil)
@@ -513,7 +511,6 @@
         expect(@posix).to receive(:search_posix_field).with(:group, :gid, "asdf").and_return(100)
         expect(@posix.gid("asdf")).to eq(100)
       end
->>>>>>> 2367a661
 
       it "should use :search_posix_field if the discovered name does not match the passed-in name" do
         expect(@posix).to receive(:get_posix_field).with(:group, :gid, "asdf").and_return(100)
@@ -600,8 +597,6 @@
         expect(@posix.uid("asdf")).to eq(100)
       end
 
-<<<<<<< HEAD
-=======
       it "returns the id with full users query if name is nil" do
         expect(@posix).to receive(:get_posix_field).with(:passwd, :uid, "asdf").and_return(100)
         expect(@posix).to receive(:get_posix_field).with(:passwd, :name, 100).and_return(nil)
@@ -612,7 +607,6 @@
         expect(@posix.uid("asdf")).to eq(100)
       end
 
->>>>>>> 2367a661
       it "should use :search_posix_field if the discovered name does not match the passed-in name" do
         expect(@posix).to receive(:get_posix_field).with(:passwd, :uid, "asdf").and_return(100)
         expect(@posix).to receive(:get_posix_field).with(:passwd, :name, 100).and_return("boo")
