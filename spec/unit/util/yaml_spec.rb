# coding: utf-8
require 'spec_helper'
require 'puppet/util/yaml'

describe Puppet::Util::Yaml do
  include PuppetSpec::Files

  let(:filename) { tmpfile("yaml") }

  shared_examples_for 'yaml file loader' do |load_method|
    it 'returns false when the file is empty' do
      file_path = file_containing('input', '')

      expect(load_method.call(file_path)).to eq(false)
    end

    it 'reads a YAML file from disk' do
      file_path = file_containing('input', YAML.dump({ "my" => "data" }))

      expect(load_method.call(file_path)).to eq({ "my" => "data" })
    end

    it 'reads YAML as UTF-8' do
      file_path = file_containing('input', YAML.dump({ "my" => "𠜎" }))

      expect(load_method.call(file_path)).to eq({ "my" => "𠜎" })
    end
  end

  context "#safe_load" do
    it 'raises an error if YAML is invalid' do
      expect {
        Puppet::Util::Yaml.safe_load('{ invalid')
      }.to raise_error(Puppet::Util::Yaml::YamlLoadError, %r[\(<unknown>\): .* at line \d+ column \d+])
    end

    it 'raises if YAML contains classes not in the list' do
      expect {
        Puppet::Util::Yaml.safe_load(<<FACTS, [])
--- !ruby/object:Puppet::Node::Facts
name: localhost
FACTS
      }.to raise_error(Puppet::Util::Yaml::YamlLoadError, "(<unknown>): Tried to load unspecified class: Puppet::Node::Facts")
    end

    it 'includes the filename if YAML contains classes not in the list' do
      expect {
        Puppet::Util::Yaml.safe_load(<<FACTS, [], 'foo.yaml')
--- !ruby/object:Puppet::Node::Facts
name: localhost
FACTS
      }.to raise_error(Puppet::Util::Yaml::YamlLoadError, "(foo.yaml): Tried to load unspecified class: Puppet::Node::Facts")
    end

    it 'allows classes to be loaded' do
      facts = Puppet::Util::Yaml.safe_load(<<FACTS, [Puppet::Node::Facts])
--- !ruby/object:Puppet::Node::Facts
name: localhost
values:
  puppetversion: 6.0.0
FACTS
      expect(facts.name).to eq('localhost')
    end

    it 'returns false if the content is empty' do
      expect(Puppet::Util::Yaml.safe_load('')).to eq(false)
    end

    it 'loads true' do
      expect(Puppet::Util::Yaml.safe_load('true')).to eq(true)
    end

    it 'loads false' do
      expect(Puppet::Util::Yaml.safe_load('false')).to eq(false)
    end

    it 'loads nil' do
      expect(Puppet::Util::Yaml.safe_load(<<~YAML)).to eq('a' => nil)
        ---
        a: null
      YAML
    end

    it 'loads a numeric' do
      expect(Puppet::Util::Yaml.safe_load('42')).to eq(42)
    end

    it 'loads a string' do
      expect(Puppet::Util::Yaml.safe_load('puppet')).to eq('puppet')
    end

    it 'loads an array' do
      expect(Puppet::Util::Yaml.safe_load(<<~YAML)).to eq([1, 2])
        ---
        - 1
        - 2
      YAML
    end

    it 'loads a hash' do
      expect(Puppet::Util::Yaml.safe_load(<<~YAML)).to eq('a' => 1, 'b' => 2)
        ---
        a: 1
        b: 2
      YAML
    end

    it 'loads an alias' do
      expect(Puppet::Util::Yaml.safe_load(<<~YAML)).to eq('a' => [], 'b' => [])
        ---
        a: &1 []
        b: *1
      YAML
    end
  end

  context "#safe_load_file" do
    it_should_behave_like 'yaml file loader', Puppet::Util::Yaml.method(:safe_load_file)

    it 'raises an error when the file is invalid YAML' do
      file_path = file_containing('input', '{ invalid')

      expect {
        Puppet::Util::Yaml.safe_load_file(file_path)
      }.to raise_error(Puppet::Util::Yaml::YamlLoadError, %r[\(#{file_path}\): .* at line \d+ column \d+])
    end

    it 'raises an error when the filename is illegal' do
      expect {
        Puppet::Util::Yaml.safe_load_file("not\0allowed")
      }.to raise_error(ArgumentError, /pathname contains null byte/)
    end

    it 'raises an error when the file does not exist' do
      expect {
        Puppet::Util::Yaml.safe_load_file('does/not/exist.yaml')
      }.to raise_error(Errno::ENOENT, /No such file or directory/)
    end
  end

<<<<<<< HEAD
  def write_file(name, contents)
    File.open(name, "w:UTF-8") do |fh|
      fh.write(contents)
=======
  context "#safe_load_file_if_valid" do
    before do
      Puppet[:log_level] = 'debug'
    end

    it_should_behave_like 'yaml file loader', Puppet::Util::Yaml.method(:safe_load_file_if_valid)

    it 'returns nil when the file is invalid YAML and debug logs about it' do
      file_path = file_containing('input', '{ invalid')

      expect(Puppet).to receive(:debug)
        .with(/Could not retrieve YAML content .+ expected ',' or '}'/).and_call_original

      expect(Puppet::Util::Yaml.safe_load_file_if_valid(file_path)).to eql(nil)
    end

    it 'returns nil when the filename is illegal and debug logs about it' do
      expect(Puppet).to receive(:debug)
        .with(/Could not retrieve YAML content .+: pathname contains null byte/).and_call_original

      expect(Puppet::Util::Yaml.safe_load_file_if_valid("not\0allowed")).to eql(nil)
    end

    it 'returns nil when the file does not exist and debug logs about it' do
      expect(Puppet).to receive(:debug)
        .with(/Could not retrieve YAML content .+: No such file or directory/).and_call_original

      expect(Puppet::Util::Yaml.safe_load_file_if_valid('does/not/exist.yaml')).to eql(nil)
    end
  end

  context '#load_file' do
    it_should_behave_like 'yaml file loader', Puppet::Util::Yaml.method(:load_file)

    it 'raises an error when the file is invalid YAML' do
      file_path = file_containing('input', '{ invalid')

      expect {
        Puppet::Util::Yaml.load_file(file_path)
      }.to raise_error(Puppet::Util::Yaml::YamlLoadError, %r{\(#{file_path}\): .* at line \d+ column \d+})
    end

    it 'raises an error when the filename is illegal' do
      expect {
        Puppet::Util::Yaml.load_file("not\0allowed")
      }.to raise_error(Puppet::Util::Yaml::YamlLoadError, /null byte/)
    end

    it 'raises an error when the file does not exist' do
      expect {
        Puppet::Util::Yaml.load_file('does/not/exist.yaml')
      }.to raise_error(Puppet::Util::Yaml::YamlLoadError, /No such file or directory/)
    end

    it 'allows return value to be overridden' do
      file_path = file_containing('input', '')

      expect(Puppet::Util::Yaml.load_file(file_path, {})).to eq({})
    end

    it 'loads arbitrary objects' do
      file_path = file_containing('input', "--- !ruby/object {}\n")

      expect(Puppet::Util::Yaml.load_file(file_path, {})).to be_instance_of(Object)
    end

    it 'should allow one to strip ruby tags that would otherwise not parse' do
     file_path = file_containing('input', "---\nweirddata: !ruby/hash:Not::A::Valid::Class {}")

      expect(Puppet::Util::Yaml.load_file(file_path, {}, true)).to eq({"weirddata" => {}})
    end

    it 'should not strip non-ruby tags' do
      file_path = file_containing('input', "---\nweirddata: !binary |-\n          e21kNX04MTE4ZGY2NmM5MTc3OTg4ZWE4Y2JiOWEzMjMyNzFkYg==")

      expect(Puppet::Util::Yaml.load_file(file_path, {}, true)).to eq({"weirddata" => "{md5}8118df66c9177988ea8cbb9a323271db"})
    end

    it 'writes data formatted as YAML to disk' do
      file_path = file_containing('input', '')
      Puppet::Util::Yaml.dump({ "my" => "data" }, file_path)

      expect(Puppet::Util::Yaml.load_file(file_path)).to eq({ "my" => "data" })
>>>>>>> bb1017f9
    end
  end
end<|MERGE_RESOLUTION|>--- conflicted
+++ resolved
@@ -138,11 +138,6 @@
     end
   end
 
-<<<<<<< HEAD
-  def write_file(name, contents)
-    File.open(name, "w:UTF-8") do |fh|
-      fh.write(contents)
-=======
   context "#safe_load_file_if_valid" do
     before do
       Puppet[:log_level] = 'debug'
@@ -173,60 +168,4 @@
       expect(Puppet::Util::Yaml.safe_load_file_if_valid('does/not/exist.yaml')).to eql(nil)
     end
   end
-
-  context '#load_file' do
-    it_should_behave_like 'yaml file loader', Puppet::Util::Yaml.method(:load_file)
-
-    it 'raises an error when the file is invalid YAML' do
-      file_path = file_containing('input', '{ invalid')
-
-      expect {
-        Puppet::Util::Yaml.load_file(file_path)
-      }.to raise_error(Puppet::Util::Yaml::YamlLoadError, %r{\(#{file_path}\): .* at line \d+ column \d+})
-    end
-
-    it 'raises an error when the filename is illegal' do
-      expect {
-        Puppet::Util::Yaml.load_file("not\0allowed")
-      }.to raise_error(Puppet::Util::Yaml::YamlLoadError, /null byte/)
-    end
-
-    it 'raises an error when the file does not exist' do
-      expect {
-        Puppet::Util::Yaml.load_file('does/not/exist.yaml')
-      }.to raise_error(Puppet::Util::Yaml::YamlLoadError, /No such file or directory/)
-    end
-
-    it 'allows return value to be overridden' do
-      file_path = file_containing('input', '')
-
-      expect(Puppet::Util::Yaml.load_file(file_path, {})).to eq({})
-    end
-
-    it 'loads arbitrary objects' do
-      file_path = file_containing('input', "--- !ruby/object {}\n")
-
-      expect(Puppet::Util::Yaml.load_file(file_path, {})).to be_instance_of(Object)
-    end
-
-    it 'should allow one to strip ruby tags that would otherwise not parse' do
-     file_path = file_containing('input', "---\nweirddata: !ruby/hash:Not::A::Valid::Class {}")
-
-      expect(Puppet::Util::Yaml.load_file(file_path, {}, true)).to eq({"weirddata" => {}})
-    end
-
-    it 'should not strip non-ruby tags' do
-      file_path = file_containing('input', "---\nweirddata: !binary |-\n          e21kNX04MTE4ZGY2NmM5MTc3OTg4ZWE4Y2JiOWEzMjMyNzFkYg==")
-
-      expect(Puppet::Util::Yaml.load_file(file_path, {}, true)).to eq({"weirddata" => "{md5}8118df66c9177988ea8cbb9a323271db"})
-    end
-
-    it 'writes data formatted as YAML to disk' do
-      file_path = file_containing('input', '')
-      Puppet::Util::Yaml.dump({ "my" => "data" }, file_path)
-
-      expect(Puppet::Util::Yaml.load_file(file_path)).to eq({ "my" => "data" })
->>>>>>> bb1017f9
-    end
-  end
 end