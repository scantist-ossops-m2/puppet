--- conflicted
+++ resolved
@@ -87,25 +87,13 @@
     expect(@features).to receive(:require).with("foo").and_raise(LoadError)
     allow(@features).to receive(:require).with("bar")
 
-<<<<<<< HEAD
-    @features.expects(:debug_once)
-=======
-    expect(Puppet).to receive(:debug)
->>>>>>> a779a890
+    expect(@features).to receive(:debug_once)
 
     expect(@features).not_to be_myfeature
   end
 
   it "should change the feature to be present when its libraries become available" do
     @features.add(:myfeature, :libs => %w{foo bar})
-<<<<<<< HEAD
-    @features.expects(:require).twice().with("foo").raises(LoadError).then.returns(nil)
-    @features.stubs(:require).with("bar")
-    Puppet::Util::RubyGems::Source.stubs(:source).returns(Puppet::Util::RubyGems::Gems18Source)
-    Puppet::Util::RubyGems::Gems18Source.any_instance.expects(:clear_paths).times(3)
-
-    @features.expects(:debug_once)
-=======
     times_feature_require_called = 0
     expect(@features).to receive(:require).twice().with("foo") do
       times_feature_require_called += 1
@@ -117,13 +105,14 @@
     end
     allow(@features).to receive(:require).with("bar")
     allow(Puppet::Util::RubyGems::Source).to receive(:source).and_return(Puppet::Util::RubyGems::Gems18Source)
-    expect_any_instance_of(Puppet::Util::RubyGems::Gems18Source).to receive(:clear_paths).exactly(3).times()
+    times_clear_paths_called = 0
+    allow_any_instance_of(Puppet::Util::RubyGems::Gems18Source).to receive(:clear_paths) { times_clear_paths_called += 1 }
 
-    expect(Puppet).to receive(:debug)
->>>>>>> a779a890
+    expect(@features).to receive(:debug_once)
 
     expect(@features).not_to be_myfeature
     expect(@features).to be_myfeature
+    expect(times_clear_paths_called).to eq(3)
   end
 
   it "should cache load failures when configured to do so" do
