--- conflicted
+++ resolved
@@ -6,19 +6,10 @@
 notifications:
   email: false
 rvm:
-<<<<<<< HEAD
-  - 2.5.1
-  - 2.4.0
-  - 2.3.6
-  - jruby-9.2.0.0
-=======
+  - 2.5
   - 2.4
   - 2.3
-  - 2.2
-  - 2.1
-  - 2.0
-  - 1.9.3
->>>>>>> 42bfd0e7
+  - jruby-9.2.0.0
 
 env:
   global:
@@ -35,41 +26,17 @@
       env: "CHECK=rubocop"
     - rvm: 2.3
       env: "CHECK=rubocop"
-<<<<<<< HEAD
     - rvm: jruby-9.2.0.0
-=======
-    - rvm: 2.2
-      env: "CHECK=rubocop"
-    - rvm: 2.0
-      env: "CHECK=rubocop"
-    - rvm: 1.9.3
->>>>>>> 42bfd0e7
       env: "CHECK=rubocop"
     - rvm: 2.4
       env: "CHECK=commits"
     - rvm: 2.3
       env: "CHECK=commits"
-<<<<<<< HEAD
     - rvm: jruby-9.2.0.0
       env: "CHECK=commits"
-    - rvm: 2.4.0
+    - rvm: 2.4
       env: "CHECK=warnings"
-    - rvm: 2.3.6
-=======
-    - rvm: 2.2
-      env: "CHECK=commits"
-    - rvm: 2.0
-      env: "CHECK=commits"
-    - rvm: 1.9.3
-      env: "CHECK=commits"
     - rvm: 2.3
-      env: "CHECK=warnings"
-    - rvm: 2.2
-      env: "CHECK=warnings"
-    - rvm: 2.1
-      env: "CHECK=warnings"
-    - rvm: 2.0
->>>>>>> 42bfd0e7
       env: "CHECK=warnings"
     - rvm: jruby-9.2.0.0
       env: "CHECK=warnings"