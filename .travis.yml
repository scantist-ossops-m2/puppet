--- conflicted
+++ resolved
@@ -2,15 +2,7 @@
 sudo: false
 bundler_args: --jobs 4 --retry 2 --without packaging documentation
 before_install:
-<<<<<<< HEAD
-  - yes | gem update --system
-=======
-  - if [[ $TRAVIS_RUBY_VERSION =~ ^(1.9|2.0|2.1|2.2) ]]; then
-      gem update --system 2.7.8 && gem install bundler -v '< 2' --no-document;
-    else
-      gem update --system --force;
-    fi
->>>>>>> 50a3d2b3
+  gem update --system --force
 script:
   - "bundle exec rake $CHECK"
 notifications:
